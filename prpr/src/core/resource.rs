--- conflicted
+++ resolved
@@ -287,18 +287,11 @@
 }
 
 pub struct ParticleEmitter {
-<<<<<<< HEAD
-    scale: f32,
-    emitter: Emitter,
-    emitter_square: Emitter,
-    hide_particles: bool,
-    particle_count: usize,
-=======
     pub scale: f32,
     pub emitter: Emitter,
     pub emitter_square: Emitter,
     pub hide_particles: bool,
->>>>>>> c121bcad
+    pub particle_count: usize,
 }
 
 impl ParticleEmitter {
