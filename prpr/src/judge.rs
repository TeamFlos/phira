//! Judgement system

use crate::{
    config::Config,
    core::{BadNote, Chart, NoteKind, Point, Resource, Vector, NOTE_WIDTH_RATIO_BASE},
    ext::{get_viewport, NotNanExt},
};
use macroquad::prelude::{
    utils::{register_input_subscriber, repeat_all_miniquad_input},
    *,
};
use miniquad::{EventHandler, MouseButton};
use once_cell::sync::Lazy;
use sasa::{PlaySfxParams, Sfx};
use serde::Serialize;
use std::{cell::RefCell, collections::HashMap, num::FpCategory};
use tracing::debug;

pub const FLICK_SPEED_THRESHOLD: f32 = 0.8;
pub const LIMIT_PERFECT: f32 = 0.08;
pub const LIMIT_GOOD: f32 = 0.18;
pub const LIMIT_BAD: f32 = 0.22;
pub const UP_TOLERANCE: f32 = 0.05;
pub const DIST_FACTOR: f32 = 0.2;

const EARLY_OFFSET: f32 = 0.05;

#[derive(Debug, Clone)]
pub enum HitSound {
    None,
    Click,
    Flick,
    Drag,
    Custom(String),
}

impl HitSound {
    pub fn play(&self, res: &mut Resource) {
        match self {
            HitSound::None => {}
            HitSound::Click => play_sfx(&mut res.sfx_click, &res.config),
            HitSound::Flick => play_sfx(&mut res.sfx_flick, &res.config),
            HitSound::Drag => play_sfx(&mut res.sfx_drag, &res.config),
            HitSound::Custom(s) => {
                if let Some(sfx) = res.extra_sfxs.get_mut(s) {
                    play_sfx(sfx, &res.config);
                }
            }
        }
    }

    pub fn default_from_kind(kind: &NoteKind) -> Self {
        match kind {
            NoteKind::Click => HitSound::Click,
            NoteKind::Flick => HitSound::Flick,
            NoteKind::Drag => HitSound::Drag,
            NoteKind::Hold { .. } => HitSound::Click,
        }
    }
}

pub fn play_sfx(sfx: &mut Sfx, config: &Config) {
    if config.volume_sfx <= 1e-2 {
        return;
    }
    let _ = sfx.play(PlaySfxParams {
        amplifier: config.volume_sfx,
    });
}

#[cfg(all(not(target_os = "windows"), not(target_os = "ios")))]
fn get_uptime() -> f64 {
    let mut time = libc::timespec { tv_sec: 0, tv_nsec: 0 };
    let ret = unsafe { libc::clock_gettime(libc::CLOCK_MONOTONIC, &mut time) };
    assert!(ret == 0);
    time.tv_sec as f64 + time.tv_nsec as f64 * 1e-9
}

#[cfg(target_os = "ios")]
fn get_uptime() -> f64 {
    use crate::objc::*;
    unsafe {
        let process_info: ObjcId = msg_send![class!(NSProcessInfo), processInfo];
        msg_send![process_info, systemUptime]
    }
}

pub struct FlickTracker {
    threshold: f32,
    last_point: Point,
    last_delta: Option<Vector>,
    last_time: f32,
    flicked: bool,
    stopped: bool,
}

impl FlickTracker {
    pub fn new(_dpi: u32, time: f32, point: Point) -> Self {
        // TODO maybe a better approach?
        let dpi = 275;
        Self {
            threshold: FLICK_SPEED_THRESHOLD * dpi as f32 / 386.,
            last_point: point,
            last_delta: None,
            last_time: time,
            flicked: false,
            stopped: true,
        }
    }

    pub fn push(&mut self, time: f32, position: Point) {
        let delta = position - self.last_point;
        self.last_point = position;
        if let Some(last_delta) = &self.last_delta {
            let dt = time - self.last_time;
            let speed = delta.dot(last_delta) / dt;
            if speed < self.threshold {
                self.stopped = true;
            }
            if self.stopped && !self.flicked {
                self.flicked = delta.magnitude() / dt >= self.threshold * 2.;
            }
            // if speed < self.threshold || self.stopped {
            // self.stopped = delta.magnitude() / dt < self.threshold * 5.;
            // self.flicked = self.threshold <= speed;
            // if self.flicked {
            // warn!("new flick!");
            // }
            // }
        }
        self.last_delta = Some(delta.normalize());
        self.last_time = time;
    }
}

#[derive(Debug)]
pub enum JudgeStatus {
    NotJudged,
    PreJudge,
    Judged,
    Hold(bool, f32, f32, bool, f32), // perfect, at, diff, pre-judge, up-time
}

#[repr(u8)]
#[derive(Debug, Copy, Clone, Serialize)]
pub enum Judgement {
    Perfect,
    Good,
    Bad,
    Miss,
}

#[cfg(not(feature = "closed"))]
#[derive(Default)]
pub(crate) struct JudgeInner {
    diffs: Vec<f32>,

    combo: u32,
    max_combo: u32,
    counts: [u32; 4],
    num_of_notes: u32,
}

#[cfg(not(feature = "closed"))]
impl JudgeInner {
    pub fn new(num_of_notes: u32) -> Self {
        Self {
            diffs: Vec::new(),

            combo: 0,
            max_combo: 0,
            counts: [0; 4],
            num_of_notes,
        }
    }

    pub fn commit(&mut self, what: Judgement, diff: f32) {
        use Judgement::*;
        if matches!(what, Judgement::Good) {
            self.diffs.push(diff);
        }
        self.counts[what as usize] += 1;
        match what {
            Perfect | Good => {
                self.combo += 1;
                if self.combo > self.max_combo {
                    self.max_combo = self.combo;
                }
            }
            _ => {
                self.combo = 0;
            }
        }
    }

    pub fn reset(&mut self) {
        self.combo = 0;
        self.max_combo = 0;
        self.counts = [0; 4];
        self.diffs.clear();
    }

    pub fn accuracy(&self) -> f64 {
        (self.counts[0] as f64 + self.counts[1] as f64 * 0.65) / self.num_of_notes as f64
    }

    pub fn real_time_accuracy(&self) -> f64 {
        let cnt = self.counts.iter().sum::<u32>();
        if cnt == 0 {
            return 1.;
        }
        (self.counts[0] as f64 + self.counts[1] as f64 * 0.65) / cnt as f64
    }

    pub fn score(&self) -> u32 {
        const TOTAL: u32 = 1000000;
        if self.counts[0] == self.num_of_notes {
            TOTAL
        } else {
            let score = (0.9 * self.accuracy() + self.max_combo as f64 / self.num_of_notes as f64 * 0.1) * TOTAL as f64;
            score.round() as u32
        }
    }

    pub fn result(&self) -> PlayResult {
        let early = self.diffs.iter().filter(|it| **it < 0.).count() as u32;
        PlayResult {
            score: self.score(),
            accuracy: self.accuracy(),
            max_combo: self.max_combo,
            num_of_notes: self.num_of_notes,
            counts: self.counts,
            early,
            late: self.diffs.len() as u32 - early,
            std: 0.,
        }
    }

    pub fn combo(&self) -> u32 {
        self.combo
    }

    pub fn counts(&self) -> [u32; 4] {
        self.counts
    }
}

#[cfg(feature = "closed")]
pub mod inner;
#[cfg(feature = "closed")]
use inner::*;

#[repr(C)]
pub struct Judge {
    // notes of each line in order
    // LinkedList::drain_filter is unstable...
    pub notes: Vec<(Vec<u32>, usize)>,
    pub trackers: HashMap<u64, FlickTracker>,
    pub last_time: f32,

    key_down_count: u32,

    pub(crate) inner: JudgeInner,
    pub judgements: RefCell<Vec<(f32, u32, u32, Result<Judgement, bool>)>>,
}

static SUBSCRIBER_ID: Lazy<usize> = Lazy::new(register_input_subscriber);
thread_local! {
    static TOUCHES: RefCell<(Vec<Touch>, i32, u32)> = RefCell::default();
}

impl Judge {
    pub fn new(chart: &Chart) -> Self {
        let notes = chart
            .lines
            .iter()
            .map(|line| {
                let mut idx: Vec<u32> = (0..(line.notes.len() as u32)).filter(|it| !line.notes[*it as usize].fake).collect();
                idx.sort_by_key(|id| line.notes[*id as usize].time.not_nan());
                (idx, 0)
            })
            .collect();
        Self {
            notes,
            trackers: HashMap::new(),
            last_time: 0.,

            key_down_count: 0,

            inner: JudgeInner::new(chart.lines.iter().map(|it| it.notes.iter().filter(|it| !it.fake).count() as u32).sum()),
            judgements: RefCell::new(Vec::new()),
        }
    }

    pub fn reset(&mut self) {
        self.notes.iter_mut().for_each(|it| it.1 = 0);
        self.trackers.clear();
        self.inner.reset();
        self.judgements.borrow_mut().clear();
    }

    pub fn commit(&mut self, t: f32, what: Judgement, line_id: u32, note_id: u32, diff: f32) {
        self.judgements.borrow_mut().push((t, line_id, note_id, Ok(what)));
        self.inner.commit(what, diff);
    }

    #[inline]
    pub fn accuracy(&self) -> f64 {
        self.inner.accuracy()
    }

    #[inline]
    pub fn real_time_accuracy(&self) -> f64 {
        self.inner.real_time_accuracy()
    }

    #[inline]
    pub fn score(&self) -> u32 {
        self.inner.score()
    }

    pub(crate) fn on_new_frame() {
        let mut handler = Handler(Vec::new(), 0, 0);
        repeat_all_miniquad_input(&mut handler, *SUBSCRIBER_ID);
        handler.finalize();
        TOUCHES.with(|it| {
            *it.borrow_mut() = (handler.0, handler.1, handler.2);
        });
    }

    fn touch_transform(flip_x: bool) -> impl Fn(&mut Touch) {
        let vp = get_viewport();
        move |touch| {
            let p = touch.position;
            touch.position = vec2(
                (p.x - vp.0 as f32) / vp.2 as f32 * 2. - 1.,
                ((p.y - (screen_height() - (vp.1 + vp.3) as f32)) / vp.3 as f32 * 2. - 1.) / (vp.2 as f32 / vp.3 as f32),
            );
            if flip_x {
                touch.position.x *= -1.;
            }
        }
    }

    pub fn get_touches() -> Vec<Touch> {
        TOUCHES.with(|it| {
            let guard = it.borrow();
            let tr = Self::touch_transform(false);
            guard
                .0
                .iter()
                .cloned()
                .map(|mut it| {
                    tr(&mut it);
                    it
                })
                .collect()
        })
    }

    pub fn update(&mut self, res: &mut Resource, chart: &mut Chart, bad_notes: &mut Vec<BadNote>) {
        if res.config.autoplay() {
            self.auto_play_update(res, chart);
            return;
        }
        const X_DIFF_MAX: f32 = 0.21 / (16. / 9.) * 2.;
        let spd = res.config.speed;

        #[cfg(not(target_os = "windows"))]
        let uptime = get_uptime();

        let t = res.time;
        // TODO optimize
        let mut touches: HashMap<u64, Touch> = {
            let mut touches = touches();
            let btn = MouseButton::Left;
            let id = button_to_id(btn);
            if is_mouse_button_pressed(btn) {
                let p = mouse_position();
                touches.push(Touch {
                    id,
                    phase: TouchPhase::Started,
                    position: vec2(p.0, p.1),
                    time: f64::NEG_INFINITY,
                });
            } else if is_mouse_button_down(btn) {
                let p = mouse_position();
                touches.push(Touch {
                    id,
                    phase: TouchPhase::Moved,
                    position: vec2(p.0, p.1),
                    time: f64::NEG_INFINITY,
                });
            } else if is_mouse_button_released(btn) {
                let p = mouse_position();
                touches.push(Touch {
                    id,
                    phase: TouchPhase::Ended,
                    position: vec2(p.0, p.1),
                    time: f64::NEG_INFINITY,
                });
            }
            let tr = Self::touch_transform(res.config.flip_x());
            touches
                .into_iter()
                .map(|mut it| {
                    tr(&mut it);
                    (it.id, it)
                })
                .collect()
        };
        let (events, keys_down) = TOUCHES.with(|it| {
            let guard = it.borrow();
            (guard.0.clone(), guard.2)
        });
        self.key_down_count = self.key_down_count.saturating_add_signed(TOUCHES.with(|it| it.borrow().1));
        {
            fn to_local(Vec2 { x, y }: Vec2) -> Point {
                Point::new(x / screen_width() * 2. - 1., y / screen_height() * 2. - 1.)
            }
            let delta = (t / spd - self.last_time) as f64 / (events.len() + 1) as f64;
            let mut t = self.last_time as f64;
            for Touch {
                id,
                phase,
                position: p,
                time,
            } in events.into_iter()
            {
                t += delta;
                let t = t as f32;
                let p = to_local(p);
                match phase {
                    TouchPhase::Started => {
                        self.trackers.insert(id, FlickTracker::new(res.dpi, t, p));
                        touches
                            .entry(id)
                            .or_insert_with(|| Touch {
                                id,
                                phase: TouchPhase::Started,
                                position: vec2(p.x, p.y),
                                time,
                            })
                            .phase = TouchPhase::Started;
                    }
                    TouchPhase::Moved | TouchPhase::Stationary => {
                        if let Some(tracker) = self.trackers.get_mut(&id) {
                            tracker.push(t, p);
                        }
                    }
                    TouchPhase::Ended | TouchPhase::Cancelled => {
                        self.trackers.remove(&id);
                    }
                }
            }
        }
        let touches: Vec<Touch> = touches
            .into_values()
            .map(|mut it| {
                it.time = if it.time.is_infinite() {
                    f64::NEG_INFINITY
                } else {
                    #[cfg(target_os = "windows")]
                    {
                        it.time
                    }
                    #[cfg(not(target_os = "windows"))]
                    {
                        t as f64 - (uptime - it.time) * spd as f64
                    }
                };
                it
            })
            .collect();
        // pos[line][touch]
        let mut pos = Vec::<Vec<Option<Point>>>::with_capacity(chart.lines.len());
        for id in 0..pos.capacity() {
            chart.lines[id].object.set_time(t);
            let inv = chart.lines[id].now_transform(res, &chart.lines).try_inverse().unwrap();
            pos.push(
                touches
                    .iter()
                    .map(|touch| {
                        let p = touch.position;
                        let p = inv.transform_point(&Point::new(p.x, -p.y));
                        fn ok(f: f32) -> bool {
                            matches!(f.classify(), FpCategory::Zero | FpCategory::Subnormal | FpCategory::Normal)
                        }
                        if ok(p.x) && ok(p.y) {
                            Some(p)
                        } else {
                            None
                        }
                    })
                    .collect(),
            );
        }
        let time_of = |touch: &Touch| {
            if touch.time.is_infinite() {
                t
            } else {
                touch.time as f32
            }
        };
        let mut judgements = Vec::new();
        // clicks & flicks
        for (id, touch) in touches.iter().enumerate() {
            let click = touch.phase == TouchPhase::Started;
            let flick =
                matches!(touch.phase, TouchPhase::Moved | TouchPhase::Stationary) && self.trackers.get_mut(&touch.id).map_or(false, |it| it.flicked);
            if !(click || flick) {
                continue;
            }
            let t = time_of(touch);
            let mut closest = (None, X_DIFF_MAX, LIMIT_BAD, LIMIT_BAD + (X_DIFF_MAX / NOTE_WIDTH_RATIO_BASE - 1.).max(0.) * DIST_FACTOR);
            for (line_id, ((line, pos), (idx, st))) in chart.lines.iter_mut().zip(pos.iter()).zip(self.notes.iter_mut()).enumerate() {
                let Some(pos) = pos[id] else {
                    continue;
                };
                for id in &idx[*st..] {
                    let note = &mut line.notes[*id as usize];
                    if !matches!(note.judge, JudgeStatus::NotJudged | JudgeStatus::PreJudge) {
                        continue;
                    }
                    if !click && matches!(note.kind, NoteKind::Click | NoteKind::Hold { .. }) {
                        continue;
                    }
                    let mut dt = (note.time - t) / spd;
                    if dt >= closest.3 {
                        break;
                    }
                    // let rt = (dt + EARLY_OFFSET).abs()
                    dt = dt.abs();
                    let x = &mut note.object.translation.0;
                    x.set_time(t);
                    let dist = (x.now() - pos.x).abs();
                    if dist > X_DIFF_MAX {
                        continue;
                    }
                    if dt
                        > if matches!(note.kind, NoteKind::Click) {
                            LIMIT_BAD - LIMIT_PERFECT * (dist - 0.9).max(0.)
                        } else {
                            LIMIT_GOOD
                        }
                    {
                        continue;
                    }

                    if matches!(note.kind, NoteKind::Flick | NoteKind::Drag) {
                        dt += LIMIT_PERFECT;
                    }

                    let key = dt + (dist / NOTE_WIDTH_RATIO_BASE - 1.).max(0.) * DIST_FACTOR;

                    if key <= closest.3 {
                        closest = (Some((line_id, *id)), dist, dt, key);
                    }
                }
            }
            if let (Some((line_id, id)), _, dt, _) = closest {
                let line = &mut chart.lines[line_id];
                if matches!(line.notes[id as usize].kind, NoteKind::Drag) {
                    debug!("reject by drag");
                    continue;
                }
                if click {
                    // click & hold
                    let note = &mut line.notes[id as usize];
                    if matches!(note.kind, NoteKind::Flick) {
                        continue; // to next loop
                    }
                    if dt <= LIMIT_GOOD || matches!(note.kind, NoteKind::Hold { .. }) {
                        match note.kind {
                            NoteKind::Click => {
                                note.judge = JudgeStatus::Judged;
                                judgements.push((if dt <= LIMIT_PERFECT { Judgement::Perfect } else { Judgement::Good }, line_id, id, Some(t)));
                            }
                            NoteKind::Hold { .. } => {
                                note.hitsound.play(res);
                                self.judgements.borrow_mut().push((t, line_id as _, id, Err(dt <= LIMIT_PERFECT)));
                                note.judge = JudgeStatus::Hold(dt <= LIMIT_PERFECT, t, t, false, f32::INFINITY);
                            }
                            _ => unreachable!(),
                        };
                    } else {
                        // prevent extra judgements
                        if matches!(note.judge, JudgeStatus::NotJudged) {
                            // keep the note after bad judgement
                            note.judge = JudgeStatus::PreJudge;
                            judgements.push((Judgement::Bad, line_id, id, None));
                        }
                    }
                } else {
                    // flick
                    line.notes[id as usize].judge = JudgeStatus::PreJudge;
                    if let Some(tracker) = self.trackers.get_mut(&touch.id) {
                        tracker.flicked = false;
                    }
                }
            }
        }
        for _ in 0..keys_down {
            // find the earliest not judged click / hold note
            if let Some((line_id, id)) = chart
                .lines
                .iter()
                .zip(self.notes.iter())
                .enumerate()
                .filter_map(|(line_id, (line, (idx, st)))| {
                    idx[*st..]
                        .iter()
                        .cloned()
                        .find(|id| {
                            let note = &line.notes[*id as usize];
                            matches!(note.judge, JudgeStatus::NotJudged) && matches!(note.kind, NoteKind::Click | NoteKind::Hold { .. })
                        })
                        .map(|id| (line_id, id))
                })
                .min_by_key(|(line_id, id)| chart.lines[*line_id].notes[*id as usize].time.not_nan())
            {
                let note = &mut chart.lines[line_id].notes[id as usize];
                let dt = (t - note.time).abs() / spd;
                if dt <= if matches!(note.kind, NoteKind::Click) { LIMIT_BAD } else { LIMIT_GOOD } {
                    match note.kind {
                        NoteKind::Click => {
                            note.judge = JudgeStatus::Judged;
                            judgements.push((
                                if dt <= LIMIT_PERFECT {
                                    Judgement::Perfect
                                } else if dt <= LIMIT_GOOD {
                                    Judgement::Good
                                } else {
                                    Judgement::Bad
                                },
                                line_id,
                                id,
                                None,
                            ));
                        }
                        NoteKind::Hold { .. } => {
                            note.hitsound.play(res);
                            self.judgements.borrow_mut().push((t, line_id as _, id, Err(dt <= LIMIT_PERFECT)));
                            note.judge = JudgeStatus::Hold(dt <= LIMIT_PERFECT, t, (t - note.time) / spd, false, f32::INFINITY);
                        }
                        _ => unreachable!(),
                    };
                }
            } else {
                break;
            }
        }
        for (line_id, ((line, pos), (idx, st))) in chart.lines.iter_mut().zip(pos.iter()).zip(self.notes.iter()).enumerate() {
            line.object.set_time(t);
            for id in &idx[*st..] {
                let note = &mut line.notes[*id as usize];
                if let NoteKind::Hold { end_time, .. } = &note.kind {
                    if let JudgeStatus::Hold(.., ref mut pre_judge, ref mut up_time) = note.judge {
                        if (*end_time - t) / spd <= LIMIT_BAD {
                            *pre_judge = true;
                            continue;
                        }
                        let x = &mut note.object.translation.0;
                        x.set_time(t);
                        let x = x.now();
                        if self.key_down_count == 0 && !pos.iter().any(|it| it.map_or(false, |it| (it.x - x).abs() <= X_DIFF_MAX)) {
                            if t > *up_time + UP_TOLERANCE {
                                note.judge = JudgeStatus::Judged;
                                judgements.push((Judgement::Miss, line_id, *id, None));
                            } else if up_time.is_infinite() {
                                *up_time = t;
                            }
                        } else {
                            *up_time = f32::INFINITY;
                        }
                        continue;
                    }
                }
                if !matches!(note.judge, JudgeStatus::NotJudged) {
                    continue;
                }
                // process miss
                let dt = (t - note.time) / spd;
                if dt > LIMIT_BAD {
                    note.judge = JudgeStatus::Judged;
                    judgements.push((Judgement::Miss, line_id, *id, None));
                    continue;
                }
                if -dt > LIMIT_BAD {
                    break;
                }
                if !matches!(note.kind, NoteKind::Drag) && (self.key_down_count == 0 || !matches!(note.kind, NoteKind::Flick)) {
                    continue;
                }
                let dt = dt.abs();
                let x = &mut note.object.translation.0;
                x.set_time(t);
                let x = x.now();
                if self.key_down_count != 0
                    || pos.iter().any(|it| {
                        it.map_or(false, |it| {
                            let dx = (it.x - x).abs();
                            dx <= X_DIFF_MAX && dt <= (LIMIT_BAD - LIMIT_PERFECT * (dx - 0.9).max(0.))
                        })
                    })
                {
                    note.judge = JudgeStatus::PreJudge;
                }
            }
        }
        // process pre-judge
        for (line_id, (line, (idx, st))) in chart.lines.iter_mut().zip(self.notes.iter()).enumerate() {
            line.object.set_time(t);
            for id in &idx[*st..] {
                let note = &mut line.notes[*id as usize];
                if let JudgeStatus::Hold(perfect, .., diff, true, _) = note.judge {
                    if let NoteKind::Hold { end_time, .. } = &note.kind {
                        if *end_time <= t {
                            note.judge = JudgeStatus::Judged;
                            judgements.push((if perfect { Judgement::Perfect } else { Judgement::Good }, line_id, *id, Some(diff)));
                            continue;
                        }
                    }
                }
                // TODO adjust
                let ghost_t = t + LIMIT_GOOD;
                if matches!(note.kind, NoteKind::Click) {
                    if ghost_t < note.time {
                        break;
                    }
                } else if t < note.time {
                    continue;
                }
                if matches!(note.judge, JudgeStatus::PreJudge) {
                    let diff = if let JudgeStatus::Hold(.., diff, _, _) = note.judge {
                        Some(diff)
                    } else {
                        None
                    };
                    note.judge = JudgeStatus::Judged;
                    if !matches!(note.kind, NoteKind::Click) {
                        judgements.push((Judgement::Perfect, line_id, *id, diff));
                    }
                }
            }
        }
        for (judgement, line_id, id, diff) in judgements {
            let line = &mut chart.lines[line_id];
            let note = &mut line.notes[id as usize];
            line.object.set_time(t);
            note.object.set_time(t);
            let line = &chart.lines[line_id];
            let note = &line.notes[id as usize];
            let line_tr = line.now_transform(res, &chart.lines);

            self.commit(
                t,
                judgement,
                line_id as _,
                id,
                if matches!(judgement, Judgement::Miss) {
                    0.25
                } else if matches!(note.kind, NoteKind::Drag | NoteKind::Flick) {
                    0.
                } else {
                    (diff.unwrap_or(t) - note.time) / spd
                },
            );
            if matches!(note.kind, NoteKind::Hold { .. }) {
                continue;
            }
            if match judgement {
                Judgement::Perfect => {
                    res.with_model(line_tr * note.object.now(res), |res| res.emit_at_origin(note.rotation(line), res.res_pack.info.fx_perfect()));
                    true
                }
                Judgement::Good => {
                    res.with_model(line_tr * note.object.now(res), |res| res.emit_at_origin(note.rotation(line), res.res_pack.info.fx_good()));
                    true
                }
                Judgement::Bad => {
                    if !matches!(note.kind, NoteKind::Hold { .. }) {
                        bad_notes.push(BadNote {
                            time: t,
                            kind: note.kind,
                            matrix: {
                                let mut mat = line_tr;
                                if !note.above {
                                    mat.append_nonuniform_scaling_mut(&Vector::new(1., -1.));
                                }
                                let incline_sin = line.incline.now_opt().map(|it| it.to_radians().sin()).unwrap_or_default();
                                mat *= note.now_transform(
                                    res,
                                    &line.ctrl_obj.borrow_mut(),
                                    (note.height - line.height.now()) / res.aspect_ratio * note.speed,
                                    incline_sin,
                                );
                                mat
                            },
                        });
                    }
                    false
                }
                _ => false,
            } {
                note.hitsound.play(res);
            }
        }
        for (line, (idx, st)) in chart.lines.iter().zip(self.notes.iter_mut()) {
            while idx
                .get(*st)
                .map_or(false, |id| matches!(line.notes[*id as usize].judge, JudgeStatus::Judged))
            {
                *st += 1;
            }
        }
        self.last_time = t / spd;
    }

    fn auto_play_update(&mut self, res: &mut Resource, chart: &mut Chart) {
        let t = res.time;
        let spd = res.config.speed;
        let mut judgements = Vec::new();
        for (line_id, (line, (idx, st))) in chart.lines.iter_mut().zip(self.notes.iter_mut()).enumerate() {
            for id in &idx[*st..] {
                let note = &mut line.notes[*id as usize];
                if let JudgeStatus::Hold(..) = note.judge {
                    if let NoteKind::Hold { end_time, .. } = note.kind {
                        if t >= end_time {
                            note.judge = JudgeStatus::Judged;
                            judgements.push((line_id, *id));
                            continue;
                        }
                    }
                }
                if !matches!(note.judge, JudgeStatus::NotJudged) {
                    continue;
                }
                if note.time > t {
                    break;
                }
                note.judge = if matches!(note.kind, NoteKind::Hold { .. }) {
                    note.hitsound.play(res);
                    self.judgements.borrow_mut().push((t, line_id as _, *id, Err(true)));
                    JudgeStatus::Hold(true, t, (t - note.time) / spd, false, f32::INFINITY)
                } else {
                    judgements.push((line_id, *id));
                    JudgeStatus::Judged
                };
            }
            while idx
                .get(*st)
                .map_or(false, |id| matches!(line.notes[*id as usize].judge, JudgeStatus::Judged))
            {
                *st += 1;
            }
        }
        for (line_id, id) in judgements.into_iter() {
            self.commit(t, Judgement::Perfect, line_id as _, id, 0.);
            let (note_transform, note_hitsound) = {
                let line = &mut chart.lines[line_id];
                let note = &mut line.notes[id as usize];
                let nt = if matches!(note.kind, NoteKind::Hold { .. }) { t } else { note.time };
                line.object.set_time(nt);
                note.object.set_time(nt);
<<<<<<< HEAD
                (note.object.now(res), note.kind)
=======
                (note.object.now(res), note.hitsound.clone())
>>>>>>> caac08f1
            };
            let line = &chart.lines[line_id];
            res.with_model(line.now_transform(res, &chart.lines) * note_transform, |res| {
                res.emit_at_origin(line.notes[id as usize].rotation(&line), res.res_pack.info.fx_perfect())
            });
            if !matches!(chart.lines[line_id].notes[id as usize].kind, NoteKind::Hold { .. }) {
                note_hitsound.play(res);
            }
        }
    }

    #[inline]
    pub fn result(&self) -> PlayResult {
        self.inner.result()
    }

    #[inline]
    pub fn combo(&self) -> u32 {
        self.inner.combo()
    }

    #[inline]
    pub fn counts(&self) -> [u32; 4] {
        self.inner.counts()
    }
}

struct Handler(Vec<Touch>, i32, u32);
impl Handler {
    fn finalize(&mut self) {
        if is_mouse_button_down(MouseButton::Left) {
            self.0.push(Touch {
                id: button_to_id(MouseButton::Left),
                phase: TouchPhase::Moved,
                position: mouse_position().into(),
                time: f64::NEG_INFINITY,
            });
        }
    }
}

fn button_to_id(button: MouseButton) -> u64 {
    u64::MAX
        - match button {
            MouseButton::Left => 0,
            MouseButton::Middle => 1,
            MouseButton::Right => 2,
            MouseButton::Unknown => 3,
        }
}

impl EventHandler for Handler {
    fn update(&mut self, _: &mut miniquad::Context) {}
    fn draw(&mut self, _: &mut miniquad::Context) {}
    fn touch_event(&mut self, _: &mut miniquad::Context, phase: miniquad::TouchPhase, id: u64, x: f32, y: f32, time: f64) {
        self.0.push(Touch {
            id,
            phase: phase.into(),
            position: vec2(x, y),
            time,
        });
    }

    fn mouse_button_down_event(&mut self, _ctx: &mut miniquad::Context, button: MouseButton, x: f32, y: f32) {
        self.0.push(Touch {
            id: button_to_id(button),
            phase: TouchPhase::Started,
            position: vec2(x, y),
            time: f64::NEG_INFINITY,
        });
    }

    fn mouse_button_up_event(&mut self, _ctx: &mut miniquad::Context, button: MouseButton, x: f32, y: f32) {
        self.0.push(Touch {
            id: button_to_id(button),
            phase: TouchPhase::Ended,
            position: vec2(x, y),
            time: f64::NEG_INFINITY,
        });
    }

    fn key_down_event(&mut self, _ctx: &mut miniquad::Context, _keycode: KeyCode, _keymods: miniquad::KeyMods, repeat: bool) {
        if !repeat {
            self.1 += 1;
            self.2 += 1;
        }
    }

    fn key_up_event(&mut self, _ctx: &mut miniquad::Context, _keycode: KeyCode, _keymods: miniquad::KeyMods) {
        self.1 -= 1;
    }
}

#[derive(Default)]
pub struct PlayResult {
    pub score: u32,
    pub accuracy: f64,
    pub max_combo: u32,
    pub num_of_notes: u32,
    pub counts: [u32; 4],
    pub early: u32,
    pub late: u32,
    pub std: f32,
}

pub fn icon_index(score: u32, full_combo: bool) -> usize {
    match (score, full_combo) {
        (x, _) if x < 700000 => 0,
        (x, _) if x < 820000 => 1,
        (x, _) if x < 880000 => 2,
        (x, _) if x < 920000 => 3,
        (x, _) if x < 960000 => 4,
        (1000000, _) => 7,
        (_, false) => 5,
        (_, true) => 6,
    }
}<|MERGE_RESOLUTION|>--- conflicted
+++ resolved
@@ -803,7 +803,14 @@
                 }
                 _ => false,
             } {
-                note.hitsound.play(res);
+                if let Some(sfx) = match note.kind {
+                    NoteKind::Click => Some(&mut res.sfx_click),
+                    NoteKind::Drag => Some(&mut res.sfx_drag),
+                    NoteKind::Flick => Some(&mut res.sfx_flick),
+                    _ => None,
+                } {
+                    play_sfx(sfx, &res.config);
+                }
             }
         }
         for (line, (idx, st)) in chart.lines.iter().zip(self.notes.iter_mut()) {
@@ -863,11 +870,7 @@
                 let nt = if matches!(note.kind, NoteKind::Hold { .. }) { t } else { note.time };
                 line.object.set_time(nt);
                 note.object.set_time(nt);
-<<<<<<< HEAD
                 (note.object.now(res), note.kind)
-=======
-                (note.object.now(res), note.hitsound.clone())
->>>>>>> caac08f1
             };
             let line = &chart.lines[line_id];
             res.with_model(line.now_transform(res, &chart.lines) * note_transform, |res| {
