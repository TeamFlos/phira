use super::{draw_background, ending::RecordUpdateState, game::GameMode, GameScene, NextScene, Scene};
use crate::{
    config::Config,
    core::Resource,
    ext::{draw_illustration, draw_parallelogram, draw_text_aligned, poll_future, LocalTask, SafeTexture, BLACK_TEXTURE},
    fs::FileSystem,
    info::ChartInfo,
    judge::Judge,
    task::Task,
    time::TimeManager,
<<<<<<< HEAD
    ui::{clip_rounded_rect, rounded_rect_shadow, LoadingParams, ShadowConfig, Ui},
=======
    ui::Ui,
>>>>>>> 0020dc45
};
use ::rand::{seq::SliceRandom, thread_rng};
use anyhow::{Context, Result};
use macroquad::prelude::*;
use regex::Regex;
use std::sync::Arc;
use tracing::warn;

const BEFORE_TIME: f32 = 1.;
const TRANSITION_TIME: f32 = 1.4;
const WAIT_TIME: f32 = 0.4;
const FADE_IN_TIME: f32 = 0.6;

pub type UploadFn = Arc<dyn Fn(Vec<u8>) -> Task<Result<RecordUpdateState>>>;
pub type UpdateFn = Box<dyn FnMut(f32, &mut Resource, &mut Judge)>;

pub struct BasicPlayer {
    pub avatar: Option<SafeTexture>,
    pub id: i32,
    pub rks: f32,
    pub historic_best: u32,
}

pub struct LoadingScene {
    info: ChartInfo,
    background: SafeTexture,
    illustration: SafeTexture,
    pub load_task: LocalTask<Result<GameScene>>,
    next_scene: Option<NextScene>,
    finish_time: f32,
    target: Option<RenderTarget>,
    charter: String,
}

impl LoadingScene {
    pub const TOTAL_TIME: f32 = BEFORE_TIME + TRANSITION_TIME + WAIT_TIME;

    pub async fn load(fs: &mut dyn FileSystem, path: &str) -> Result<(SafeTexture, SafeTexture, Color)> {
        let image = image::load_from_memory(&fs.load_file(path).await?).context("Failed to decode image")?;
        let (w, h) = (image.width(), image.height());
        let size = w as usize * h as usize;

        let mut blurred_rgb = image.to_rgb8();
        let color = color_thief::get_palette(&blurred_rgb, color_thief::ColorFormat::Rgb, 10, 2)?[0];
        let mut vec = unsafe { Vec::from_raw_parts(std::mem::transmute(blurred_rgb.as_mut_ptr()), size, size) };
        fastblur::gaussian_blur(&mut vec, w as _, h as _, 50.);
        std::mem::forget(vec);
        let mut blurred = Vec::with_capacity(size * 4);
        for input in blurred_rgb.chunks_exact(3) {
            blurred.extend_from_slice(input);
            blurred.push(255);
        }
        Ok((
            Texture2D::from_rgba8(w as _, h as _, &image.into_rgba8()).into(),
            Texture2D::from_image(&Image {
                width: w as _,
                height: h as _,
                bytes: blurred,
            })
            .into(),
            Color::from_rgba(color.r, color.g, color.b, 255),
        ))
    }

    pub async fn new(
        mode: GameMode,
        mut info: ChartInfo,
        config: Config,
        mut fs: Box<dyn FileSystem>,
        player: Option<BasicPlayer>,
        upload_fn: Option<UploadFn>,
        update_fn: Option<UpdateFn>,
<<<<<<< HEAD

        preloaded: Option<(SafeTexture, SafeTexture, Color)>,
    ) -> Result<Self> {
        let (background, theme_color) = match preloaded {
            Some((ill, bg, color)) => (Some((ill, bg)), color),
            None => match Self::load(fs.as_mut(), &info.illustration).await {
                Ok((ill, bg, color)) => (Some((ill, bg)), color),
                Err(err) => {
                    warn!("failed to load background: {err:?}");
                    (None, WHITE)
                }
            },
        };
        let use_black = (theme_color.r * 0.299 + theme_color.g * 0.587 + theme_color.b * 0.114) > 186. / 255.;
        let (illustration, background) = background.unwrap_or_else(|| (BLACK_TEXTURE.clone(), BLACK_TEXTURE.clone()));
        if info.tip.is_none() {
            info.tip = Some(crate::config::TIPS.choose(&mut thread_rng()).unwrap().to_owned());
        }
        let future = Box::pin(GameScene::new(
            mode,
            info.clone(),
            config,
            fs,
            player,
            background.clone(),
            illustration.clone(),
            upload_fn,
            update_fn,
        ));
=======
    ) -> Result<Self> {
        async fn load(fs: &mut Box<dyn FileSystem>, path: &str) -> Result<(Texture2D, Texture2D)> {
            let image = image::load_from_memory(&fs.load_file(path).await?).context("Failed to decode image")?;
            let (w, h) = (image.width(), image.height());
            let size = w as usize * h as usize;

            let mut blurred_rgb = image.to_rgb8();
            let mut vec = unsafe { Vec::from_raw_parts(std::mem::transmute(blurred_rgb.as_mut_ptr()), size, size) };
            fastblur::gaussian_blur(&mut vec, w as _, h as _, 50.);
            std::mem::forget(vec);
            let mut blurred = Vec::with_capacity(size * 4);
            for input in blurred_rgb.chunks_exact(3) {
                blurred.extend_from_slice(input);
                blurred.push(255);
            }
            Ok((
                Texture2D::from_rgba8(w as _, h as _, &image.into_rgba8()),
                Texture2D::from_image(&Image {
                    width: w as _,
                    height: h as _,
                    bytes: blurred,
                }),
            ))
        }

        let background = match load(&mut fs, &info.illustration).await {
            Ok((ill, bg)) => Some((ill, bg)),
            Err(err) => {
                warn!("failed to load background: {err:?}");
                None
            }
        };
        let (illustration, background): (SafeTexture, SafeTexture) = background
            .map(|(ill, back)| (ill.into(), back.into()))
            .unwrap_or_else(|| (BLACK_TEXTURE.clone(), BLACK_TEXTURE.clone()));
        if info.tip.is_none() {
            info.tip = Some(crate::config::TIPS.choose(&mut thread_rng()).unwrap().to_owned());
        }
        let future = Box::pin(GameScene::new(mode, info.clone(), config, fs, player, background.clone(), illustration.clone(), upload_fn, update_fn));
>>>>>>> 0020dc45
        let charter = Regex::new(r"\[!:[0-9]+:([^:]*)\]").unwrap().replace_all(&info.charter, "$1").to_string();

        Ok(Self {
            info,
            background,
            illustration,
            load_task: Some(future),
            next_scene: None,
            finish_time: f32::INFINITY,
            target: None,
            charter,
        })
    }
}

impl Scene for LoadingScene {
    fn enter(&mut self, tm: &mut TimeManager, target: Option<RenderTarget>) -> Result<()> {
        self.target = target;
        tm.reset();
        Ok(())
    }

    fn update(&mut self, tm: &mut TimeManager) -> Result<()> {
        if let Some(future) = self.load_task.as_mut() {
            loop {
                match poll_future(future.as_mut()) {
                    None => {
                        if self.target.is_none() {
                            break;
                        }
                        std::thread::yield_now();
                    }
                    Some(game_scene) => {
                        self.load_task = None;
                        self.next_scene =
                            Some(game_scene.map_or_else(|e| NextScene::PopWithResult(Box::new(e)), |it| NextScene::Replace(Box::new(it))));
                        self.finish_time = tm.now() as f32 + BEFORE_TIME;
                        break;
                    }
                }
            }
        }
        Ok(())
    }

    fn render(&mut self, tm: &mut TimeManager, ui: &mut Ui) -> Result<()> {
        let cam = ui.camera();
        let asp = -cam.zoom.y;
        let top = 1. / asp;
        let now = tm.now() as f32;
        let intern = unsafe { get_internal_gl() };
        let gl = intern.quad_gl;
        set_camera(&Camera2D {
            zoom: vec2(1., -asp),
            render_target: self.target,
            ..Default::default()
        });
        draw_background(*self.background);
<<<<<<< HEAD

        ui.alpha((t / FADE_IN_TIME).min(1.), |ui| {
            let dx = if t > self.finish_time {
                let p = ((t - self.finish_time) / TRANSITION_TIME).min(1.);
                p.powi(3) * 2.
            } else {
                0.
            };

            ui.dx(-dx);

            let r = Rect::default().nonuniform_feather(0.65, top * 0.7);
            let config = ShadowConfig {
                radius: 0.008,
                ..Default::default()
            };
            let bar_height = 0.16;
            let ir = Rect { h: r.h - bar_height, ..r };

            let (main, sub) = Ui::main_sub_colors(self.use_black, 1.);

            rounded_rect_shadow(ui, r, &config);
            clip_rounded_rect(ui, r, config.radius, |ui| {
                ui.fill_rect(r, self.theme_color);
                ui.fill_rect(ir, (*self.illustration, ir));
                ui.fill_rect(ir, (semi_black(0.5), (ir.x, ir.bottom()), Color::default(), (ir.x, ir.y)));
            });

            let ct = ir.bottom() + bar_height / 2.;
            let lf = r.x + 0.04;
            let rt = r.x + r.w * 0.65;
            let mw = rt - lf - 0.02;
            ui.text(&self.info.name)
                .pos(lf, ct)
                .anchor(0., 1.)
                .size(0.7)
                .color(main)
                .max_width(mw)
                .draw();
            ui.text(&self.info.composer)
                .pos(lf, ct + 0.012)
                .anchor(0., 0.)
                .size(0.4)
                .color(sub)
                .max_width(mw)
                .draw();

            ui.fill_rect(Rect::new(rt, ct, 0., 0.).nonuniform_feather(0.001, bar_height * 0.4), sub);

            let lf = rt + 0.03;
            let dy = bar_height / 6.;
            let size = 0.45;
            ui.text("Chart")
                .pos(lf, ct - dy)
                .anchor(0., 0.5)
                .no_baseline()
                .size(size)
                .color(sub)
                .draw();
            ui.text("Cover")
                .pos(lf, ct + dy)
                .anchor(0., 0.5)
                .no_baseline()
                .size(size)
                .color(sub)
                .draw();

            let lf = lf + 0.12;
            let mw = r.right() - lf - 0.01;
            ui.text(&self.charter)
                .pos(lf, ct - dy)
                .anchor(0., 0.5)
                .no_baseline()
                .size(size)
                .color(main)
                .max_width(mw)
                .draw();
            ui.text(&self.info.illustrator)
                .pos(lf, ct + dy)
                .anchor(0., 0.5)
                .no_baseline()
                .size(size)
                .color(main)
                .max_width(mw)
                .draw();

            let r = 0.07;
            ui.loading(
                1. - r,
                top - r,
                t,
                if t > self.finish_time {
                    let p = ((t - self.finish_time) / 0.4).min(1.);
                    semi_white((1. - p).powi(3))
                } else {
                    WHITE
                },
                LoadingParams {
                    radius: 0.04,
                    width: 0.01,
                    ..Default::default()
                },
            );

            ui.text(self.info.tip.as_ref().unwrap())
                .pos(-0.95, top - 0.05)
                .anchor(0., 1.)
                .size(0.47)
                .color(WHITE)
                .draw();
        });

=======
        let dx = if now > self.finish_time {
            let p = ((now - self.finish_time) / TRANSITION_TIME).min(1.);
            p.powi(3) * 2.
        } else {
            0.
        };
        if dx != 0. {
            gl.push_model_matrix(Mat4::from_translation(vec3(dx, 0., 0.)));
        }
        let vo = -top / 10.;
        let r = draw_illustration(*self.illustration, 0.38, vo, 1., 1., WHITE);
        let h = r.h / 3.6;
        let main: Rect = Rect::new(-0.88, vo - h / 2. - top / 10., 0.78, h);
        draw_parallelogram(main, None, Color::new(0., 0., 0., 0.7), true);
        let p = (main.x + main.w * 0.09, main.y + main.h * 0.36);
        let mut text = ui.text(&self.info.name).pos(p.0, p.1).anchor(0., 0.5).size(0.7);
        if text.measure().w <= main.w * 0.6 {
            text.draw();
        } else {
            drop(text);
            ui.text(&self.info.name)
                .pos(p.0, p.1)
                .anchor(0., 0.5)
                .max_width(main.w * 0.6)
                .size(0.5)
                .draw();
        }
        draw_text_aligned(ui, &self.info.composer, main.x + main.w * 0.09, main.y + main.h * 0.73, (0., 0.5), 0.36, WHITE);

        let ext = 0.06;
        let sub = Rect::new(main.x + main.w * 0.71, main.y - main.h * ext, main.w * 0.26, main.h * (1. + ext * 2.));
        let mut ct = sub.center();
        ct.x += sub.w * 0.02;
        draw_parallelogram(sub, None, WHITE, true);
        draw_text_aligned(ui, &(self.info.difficulty as u32).to_string(), ct.x, ct.y + sub.h * 0.05, (0.5, 1.), 0.88, BLACK);
        draw_text_aligned(ui, self.info.level.split_whitespace().next().unwrap_or_default(), ct.x, ct.y + sub.h * 0.09, (0.5, 0.), 0.34, BLACK);
        let t = draw_text_aligned(ui, "Chart", main.x + main.w / 6., main.y + main.h * 1.2, (0., 0.), 0.3, WHITE);
        draw_text_aligned(ui, &self.charter, t.x, t.y + top / 20., (0., 0.), 0.47, WHITE);
        let w = 0.027;
        let t = draw_text_aligned(ui, "Illustration", t.x - w, t.y + w / 0.13 / 13. * 5., (0., 0.), 0.3, WHITE);
        draw_text_aligned(ui, &self.info.illustrator, t.x, t.y + top / 20., (0., 0.), 0.47, WHITE);

        draw_text_aligned(ui, self.info.tip.as_ref().unwrap(), -0.91, top * 0.92, (0., 1.), 0.47, WHITE);
        let t = draw_text_aligned(ui, "Loading...", 0.87, top * 0.92, (1., 1.), 0.44, WHITE);
        let we = 0.2;
        let he = 0.5;
        let r = Rect::new(t.x - t.w * we, t.y - t.h * he, t.w * (1. + we * 2.), t.h * (1. + he * 2.));

        let p = 0.6;
        let s = 0.2;
        let t = ((now - 0.3).max(0.) % (p * 2. + s)) / p;
        let st = (t - 1.).clamp(0., 1.).powi(3);
        let en = 1. - (1. - t.min(1.)).powi(3);

        let mut r = Rect::new(r.x + r.w * st, r.y, r.w * (en - st), r.h);
        ui.fill_rect(r, WHITE);
        r.x += dx;
        ui.scissor(Some(r));
        draw_text_aligned(ui, "Loading...", 0.87, top * 0.92, (1., 1.), 0.44, BLACK);
        ui.scissor(None);

        if dx != 0. {
            gl.pop_model_matrix();
        }
>>>>>>> 0020dc45
        Ok(())
    }

    fn next_scene(&mut self, tm: &mut TimeManager) -> NextScene {
        if matches!(self.next_scene, Some(NextScene::PopWithResult(_))) {
            return self.next_scene.take().unwrap();
        }
        if tm.now() as f32 > self.finish_time + TRANSITION_TIME + WAIT_TIME {
            if let Some(scene) = self.next_scene.take() {
                return scene;
            }
        }
        NextScene::None
    }
}<|MERGE_RESOLUTION|>--- conflicted
+++ resolved
@@ -8,11 +8,7 @@
     judge::Judge,
     task::Task,
     time::TimeManager,
-<<<<<<< HEAD
     ui::{clip_rounded_rect, rounded_rect_shadow, LoadingParams, ShadowConfig, Ui},
-=======
-    ui::Ui,
->>>>>>> 0020dc45
 };
 use ::rand::{seq::SliceRandom, thread_rng};
 use anyhow::{Context, Result};
@@ -85,37 +81,6 @@
         player: Option<BasicPlayer>,
         upload_fn: Option<UploadFn>,
         update_fn: Option<UpdateFn>,
-<<<<<<< HEAD
-
-        preloaded: Option<(SafeTexture, SafeTexture, Color)>,
-    ) -> Result<Self> {
-        let (background, theme_color) = match preloaded {
-            Some((ill, bg, color)) => (Some((ill, bg)), color),
-            None => match Self::load(fs.as_mut(), &info.illustration).await {
-                Ok((ill, bg, color)) => (Some((ill, bg)), color),
-                Err(err) => {
-                    warn!("failed to load background: {err:?}");
-                    (None, WHITE)
-                }
-            },
-        };
-        let use_black = (theme_color.r * 0.299 + theme_color.g * 0.587 + theme_color.b * 0.114) > 186. / 255.;
-        let (illustration, background) = background.unwrap_or_else(|| (BLACK_TEXTURE.clone(), BLACK_TEXTURE.clone()));
-        if info.tip.is_none() {
-            info.tip = Some(crate::config::TIPS.choose(&mut thread_rng()).unwrap().to_owned());
-        }
-        let future = Box::pin(GameScene::new(
-            mode,
-            info.clone(),
-            config,
-            fs,
-            player,
-            background.clone(),
-            illustration.clone(),
-            upload_fn,
-            update_fn,
-        ));
-=======
     ) -> Result<Self> {
         async fn load(fs: &mut Box<dyn FileSystem>, path: &str) -> Result<(Texture2D, Texture2D)> {
             let image = image::load_from_memory(&fs.load_file(path).await?).context("Failed to decode image")?;
@@ -155,7 +120,6 @@
             info.tip = Some(crate::config::TIPS.choose(&mut thread_rng()).unwrap().to_owned());
         }
         let future = Box::pin(GameScene::new(mode, info.clone(), config, fs, player, background.clone(), illustration.clone(), upload_fn, update_fn));
->>>>>>> 0020dc45
         let charter = Regex::new(r"\[!:[0-9]+:([^:]*)\]").unwrap().replace_all(&info.charter, "$1").to_string();
 
         Ok(Self {
@@ -214,120 +178,6 @@
             ..Default::default()
         });
         draw_background(*self.background);
-<<<<<<< HEAD
-
-        ui.alpha((t / FADE_IN_TIME).min(1.), |ui| {
-            let dx = if t > self.finish_time {
-                let p = ((t - self.finish_time) / TRANSITION_TIME).min(1.);
-                p.powi(3) * 2.
-            } else {
-                0.
-            };
-
-            ui.dx(-dx);
-
-            let r = Rect::default().nonuniform_feather(0.65, top * 0.7);
-            let config = ShadowConfig {
-                radius: 0.008,
-                ..Default::default()
-            };
-            let bar_height = 0.16;
-            let ir = Rect { h: r.h - bar_height, ..r };
-
-            let (main, sub) = Ui::main_sub_colors(self.use_black, 1.);
-
-            rounded_rect_shadow(ui, r, &config);
-            clip_rounded_rect(ui, r, config.radius, |ui| {
-                ui.fill_rect(r, self.theme_color);
-                ui.fill_rect(ir, (*self.illustration, ir));
-                ui.fill_rect(ir, (semi_black(0.5), (ir.x, ir.bottom()), Color::default(), (ir.x, ir.y)));
-            });
-
-            let ct = ir.bottom() + bar_height / 2.;
-            let lf = r.x + 0.04;
-            let rt = r.x + r.w * 0.65;
-            let mw = rt - lf - 0.02;
-            ui.text(&self.info.name)
-                .pos(lf, ct)
-                .anchor(0., 1.)
-                .size(0.7)
-                .color(main)
-                .max_width(mw)
-                .draw();
-            ui.text(&self.info.composer)
-                .pos(lf, ct + 0.012)
-                .anchor(0., 0.)
-                .size(0.4)
-                .color(sub)
-                .max_width(mw)
-                .draw();
-
-            ui.fill_rect(Rect::new(rt, ct, 0., 0.).nonuniform_feather(0.001, bar_height * 0.4), sub);
-
-            let lf = rt + 0.03;
-            let dy = bar_height / 6.;
-            let size = 0.45;
-            ui.text("Chart")
-                .pos(lf, ct - dy)
-                .anchor(0., 0.5)
-                .no_baseline()
-                .size(size)
-                .color(sub)
-                .draw();
-            ui.text("Cover")
-                .pos(lf, ct + dy)
-                .anchor(0., 0.5)
-                .no_baseline()
-                .size(size)
-                .color(sub)
-                .draw();
-
-            let lf = lf + 0.12;
-            let mw = r.right() - lf - 0.01;
-            ui.text(&self.charter)
-                .pos(lf, ct - dy)
-                .anchor(0., 0.5)
-                .no_baseline()
-                .size(size)
-                .color(main)
-                .max_width(mw)
-                .draw();
-            ui.text(&self.info.illustrator)
-                .pos(lf, ct + dy)
-                .anchor(0., 0.5)
-                .no_baseline()
-                .size(size)
-                .color(main)
-                .max_width(mw)
-                .draw();
-
-            let r = 0.07;
-            ui.loading(
-                1. - r,
-                top - r,
-                t,
-                if t > self.finish_time {
-                    let p = ((t - self.finish_time) / 0.4).min(1.);
-                    semi_white((1. - p).powi(3))
-                } else {
-                    WHITE
-                },
-                LoadingParams {
-                    radius: 0.04,
-                    width: 0.01,
-                    ..Default::default()
-                },
-            );
-
-            ui.text(self.info.tip.as_ref().unwrap())
-                .pos(-0.95, top - 0.05)
-                .anchor(0., 1.)
-                .size(0.47)
-                .color(WHITE)
-                .draw();
-        });
-
-=======
         let dx = if now > self.finish_time {
             let p = ((now - self.finish_time) / TRANSITION_TIME).min(1.);
             p.powi(3) * 2.
@@ -392,7 +242,6 @@
         if dx != 0. {
             gl.pop_model_matrix();
         }
->>>>>>> 0020dc45
         Ok(())
     }
 
