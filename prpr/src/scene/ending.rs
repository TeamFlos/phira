--- conflicted
+++ resolved
@@ -3,25 +3,16 @@
 use super::{draw_background, game::SimpleRecord, loading::UploadFn, NextScene, Scene};
 use crate::{
     config::Config,
-<<<<<<< HEAD
-    core::{BOLD_FONT, PGR_FONT},
-    ext::{create_audio_manger, rect_shadow, semi_black, semi_white, RectExt, SafeTexture, ScaleType},
-=======
     ext::{
         create_audio_manger, draw_illustration, draw_parallelogram, draw_parallelogram_ex, draw_text_aligned, SafeTexture, ScaleType,
         PARALLELOGRAM_SLOPE,
     },
->>>>>>> 0020dc45
     info::ChartInfo,
     judge::{icon_index, PlayResult},
     scene::show_message,
     task::Task,
     time::TimeManager,
-<<<<<<< HEAD
-    ui::{clip_sector, DRectButton, Dialog, MessageHandle, Ui},
-=======
-    ui::{Dialog, MessageHandle, RectButton, Ui},
->>>>>>> 0020dc45
+    ui::{Dialog, MessageHandle, DRectButton, Ui},
 };
 use anyhow::Result;
 use macroquad::prelude::*;
@@ -65,15 +56,10 @@
     record_data: Option<Vec<u8>>,
     record: Option<SimpleRecord>,
 
-<<<<<<< HEAD
     btn_retry: DRectButton,
     btn_proceed: DRectButton,
 
     tr_start: f32,
-=======
-    btn_retry: RectButton,
-    btn_proceed: RectButton,
->>>>>>> 0020dc45
 }
 
 impl EndingScene {
@@ -149,15 +135,10 @@
             record_data,
             record,
 
-<<<<<<< HEAD
             btn_retry: DRectButton::new(),
             btn_proceed: DRectButton::new(),
 
             tr_start: f32::NAN,
-=======
-            btn_retry: RectButton::new(),
-            btn_proceed: RectButton::new(),
->>>>>>> 0020dc45
         })
     }
 }
@@ -251,11 +232,8 @@
         let asp = -cam.zoom.y;
         let top = 1. / asp;
         let t = tm.now() as f32;
-<<<<<<< HEAD
-=======
         let gl = unsafe { get_internal_gl() }.quad_gl;
         let res = &self.result;
->>>>>>> 0020dc45
         cam.render_target = self.target;
         let sr = ui.screen_rect();
         set_camera(&cam);
@@ -268,292 +246,6 @@
             gl.push_model_matrix(Mat4::from_translation(vec3(x * 2., 0., 0.)));
         }
 
-<<<<<<< HEAD
-        let ct = vec2(-0.55, 1.2);
-        let start = vec2(1.25, 0.9) - ct;
-        let end = vec2(-0.15, -0.7) - ct;
-        let angle_start = start.y.atan2(start.x) * 0.4;
-        let angle_end = end.y.atan2(end.x);
-        let center_angle = 1.8;
-
-        let p = ran(t, 0.1, 1.8);
-        let p = 1. - (1. - p).powi(3);
-        let sector_start = p * (angle_end - angle_start - center_angle) + angle_start;
-        let project_y = ct.y + (1. - ct.x) * (sector_start + center_angle).sin();
-
-        let pf = ran(t, 2., 2.4);
-
-        if project_y < top {
-            let c = ui.background();
-            let y = -top + 0.12;
-            let br = Rect::new(-1., y, 2., 0.34);
-            ui.fill_rect(br, (c, (-1., y), Color { a: 0.1, ..c }, (1., y + 0.3)));
-
-            let res = &self.result;
-
-            let y = y - 0.07;
-            ui.fill_rect(Rect::new(-1., y, 2., 0.07), Color { a: 0.3, ..c });
-            let r = ui
-                .text(&self.info.name)
-                .pos(-0.53 + (1.2 - y) / 1.9 * 0.4, y + 0.012)
-                .color(semi_white(0.6))
-                .max_width(0.8)
-                .size(0.56)
-                .draw();
-            ui.text(&self.info.level)
-                .pos(0.97, r.y)
-                .anchor(1., 0.)
-                .size(0.56)
-                .color(semi_white(0.7))
-                .draw();
-
-            let icon = &self.icons[icon_index(res.score, res.max_combo == res.num_of_notes)];
-            let p = ran(t, 1.7, 2.4).powi(2);
-            let r = Rect::new(0.75, br.center().y, 0., 0.).feather(0.13 + (1. - p) * 0.05);
-            ui.fill_rect(r, (**icon, r, ScaleType::Fit, semi_white(p)));
-
-            let y = y + 0.16;
-            let lf = -0.48 + (1.2 - y) / 1.9 * 0.4;
-            let mut x = lf;
-            let p = ran(t, 0.9, 2.6);
-            let mut digits = Vec::with_capacity(7);
-            let mut s = res.score;
-            for _ in 0..7 {
-                digits.push(s % 10);
-                s /= 10;
-            }
-            digits.reverse();
-            let s = 1.5;
-            let sr = ui.text("0").size(s).measure_using(&PGR_FONT);
-            let h = sr.h;
-            ui.scissor(Rect::new(-1., y, 2., h + 0.01), |ui| {
-                for (i, d) in digits.into_iter().enumerate() {
-                    let p = (p * (1. + (0.16 * (6 - i) as f32).powi(2))).min(1.);
-                    let p = 1. - (1. - p).powi(3);
-                    let mut p = d as f32 + (1. - p) * 7.;
-                    if p > 10. {
-                        p -= 10.;
-                    }
-                    let up = p as u32;
-                    let dw = (up + 1) % 10;
-                    let o = -h * (p - up as f32);
-                    ui.text(up.to_string())
-                        .pos(x + sr.w / 2., y + o)
-                        .anchor(0.5, 0.)
-                        .size(s)
-                        .draw_using(&PGR_FONT);
-                    ui.text(dw.to_string())
-                        .pos(x + sr.w / 2., y + h + o)
-                        .anchor(0.5, 0.)
-                        .size(s)
-                        .draw_using(&PGR_FONT);
-                    x += sr.w;
-                }
-            });
-
-            if let Some(s) = &self.update_state {
-                if s.best {
-                    ui.text(format!("{}  {:+07}", tl!("new-best"), s.improvement))
-                        .pos(x - 0.01, y - 0.016)
-                        .anchor(1., 1.)
-                        .color(semi_white(pf))
-                        .size(0.5)
-                        .draw_using(&BOLD_FONT);
-                }
-            }
-
-            let cl = semi_white(0.6);
-            let ct = semi_white(0.8);
-            let cs = semi_white(0.4);
-            let s = 0.5;
-
-            let r = ui
-                .text(tl!("accuracy"))
-                .pos(lf - 0.017, y + h + 0.03)
-                .color(cl)
-                .size(s)
-                .draw_using(&BOLD_FONT);
-            let r = ui
-                .text(format!("{:.2}%", res.accuracy * 100.))
-                .pos(r.right() + 0.02, r.y)
-                .color(ct)
-                .size(s)
-                .draw_using(&BOLD_FONT);
-
-            let r = ui.text("|").pos(r.right() + 0.03, r.y).color(cs).size(s).draw();
-
-            let r = ui.text(tl!("error")).pos(r.right() + 0.03, r.y).color(cl).size(s).draw_using(&BOLD_FONT);
-            ui.text(format!("±{}ms", (res.std * 1000.).round() as i32))
-                .pos(r.right() + 0.02, r.y)
-                .size(s)
-                .color(ct)
-                .draw_using(&BOLD_FONT);
-
-            let mut y = -top + 0.4 + ui.top * 0.3;
-            let tp = y;
-            let mut x = -0.26 + (1.2 - y) / 1.9 * 0.4;
-            let lf = x;
-            let s = 0.64;
-            for (title, num) in ["PERFECT", "GOOD", "BAD", "MISS"].into_iter().zip(res.counts) {
-                ui.text(title)
-                    .pos(x, y)
-                    .anchor(1., 0.)
-                    .color(semi_white(0.6))
-                    .size(s)
-                    .draw_using(&BOLD_FONT);
-                let r = ui.text(num.to_string()).pos(x + 0.06, y).size(s).draw_using(&BOLD_FONT);
-                let dy = r.h + 0.03;
-                y += dy;
-                x -= dy / 1.9 * 0.4;
-            }
-
-            let p = ran(t, 0.8, 1.8);
-            let p = 1. - (1. - p).powi(3);
-            let mut y = tp;
-            let mut x = lf + 0.42;
-            let r = ui
-                .text(tl!("max-combo"))
-                .pos(x, y)
-                .anchor(1., 0.)
-                .color(semi_white(0.6))
-                .size(s)
-                .draw_using(&BOLD_FONT);
-            let mut r = Rect::new(r.right() + 0.03, r.y + 0.004, 0.45, r.h);
-            let draw_par = |ui: &mut Ui, r: Rect, p: f32, c: Color| {
-                let sl = 1.9 / 0.4;
-                let w = p * r.w;
-                let d = r.h / sl;
-                let mut b = ui.builder(c);
-                b.add(r.x, r.bottom());
-                if w < d {
-                    b.add(r.x + w, r.bottom());
-                    b.add(r.x + w, r.bottom() - w * sl);
-                    b.triangle(0, 1, 2);
-                } else {
-                    b.add(r.x + d, r.y);
-                    b.add(r.x + w, r.y);
-                    b.add(r.x + w.min(r.w - d), r.bottom());
-                    b.triangle(0, 1, 2);
-                    b.triangle(0, 2, 3);
-                    if w + d > r.right() {
-                        b.add(r.x + w, r.y + (r.w - w) * sl);
-                        b.triangle(2, 3, 4);
-                    }
-                }
-                b.commit();
-            };
-            draw_par(ui, r, 1., semi_black(0.4));
-            let ct = r.center();
-            let combo = (res.max_combo as f32 * p).round() as u32;
-            let text = format!("{combo} / {}", res.num_of_notes);
-            ui.text(&text)
-                .pos(ct.x, ct.y)
-                .anchor(0.5, 0.5)
-                .no_baseline()
-                .size(0.4)
-                .draw_using(&BOLD_FONT);
-            let p = combo as f32 / res.num_of_notes as f32;
-            draw_par(ui, r, p, WHITE);
-            r.w *= p;
-            ui.scissor(r, |ui| {
-                ui.text(text)
-                    .pos(ct.x, ct.y)
-                    .anchor(0.5, 0.5)
-                    .no_baseline()
-                    .size(0.4)
-                    .color(BLACK)
-                    .draw_using(&BOLD_FONT);
-            });
-
-            let dy = r.h + 0.03;
-            y += dy;
-            x -= dy / 1.9 * 0.4;
-
-            let r = ui
-                .text(tl!("rks-delta"))
-                .pos(x, y)
-                .anchor(1., 0.)
-                .color(semi_white(0.6))
-                .size(s)
-                .draw_using(&BOLD_FONT);
-            let text = if let Some((new_rks, now)) = self.update_state.as_ref().and_then(|it| it.new_rks).zip(self.player_rks) {
-                let delta = new_rks - now;
-                if delta.abs() > 1e-5 {
-                    format!("{:+.2}", delta)
-                } else {
-                    "-".to_owned()
-                }
-            } else {
-                "-".to_owned()
-            };
-            ui.text(text).pos(r.right() + 0.03, y).size(s).draw_using(&BOLD_FONT);
-
-            let mut r = Rect::new(0.96, ui.top - 0.04, 0.25, 0.1);
-            r.x -= r.w;
-            r.y -= r.h;
-            self.btn_proceed.render_shadow(ui, r, t, |ui, path| {
-                ui.fill_path(&path, Color::from_hex(0x3f51b5));
-                let ir = Rect::new(r.x + 0.05, r.center().y, 0., 0.).feather(0.03);
-                ui.fill_rect(ir, (*self.icon_proceed, ir));
-                ui.text(tl!("proceed"))
-                    .pos((ir.right() + r.right() - 0.01) / 2., r.center().y)
-                    .anchor(0.5, 0.5)
-                    .no_baseline()
-                    .size(0.44)
-                    .draw_using(&BOLD_FONT);
-            });
-
-            r.x -= r.w + 0.02;
-            self.btn_retry.render_shadow(ui, r, t, |ui, path| {
-                ui.fill_path(&path, Color::from_hex(0x78909c));
-                let ir = Rect::new(r.x + 0.05, r.center().y, 0., 0.).feather(0.03);
-                ui.fill_rect(ir, (*self.icon_retry, ir));
-                ui.text(tl!("retry"))
-                    .pos((ir.right() + r.right() - 0.01) / 2., r.center().y)
-                    .anchor(0.5, 0.5)
-                    .no_baseline()
-                    .size(0.44)
-                    .draw_using(&BOLD_FONT);
-            });
-
-            let spd = if (self.speed - 1.).abs() <= 1e-4 {
-                String::new()
-            } else {
-                format!("{:.2}x", self.speed)
-            };
-            let text = if self.autoplay {
-                format!("AUTOPLAY {spd}")
-            } else if !self.rated {
-                format!("UNRATED {spd}")
-            } else {
-                spd
-            };
-            let text = text.trim();
-            if !text.is_empty() {
-                let ty = br.bottom();
-                let x = -0.55 + (1.2 - ty) / 1.9 * 0.4;
-                let h = 0.04;
-                let mut text = ui
-                    .text(text)
-                    .pos(x + 0.02, ty - h / 2.)
-                    .anchor(0., 0.5)
-                    .no_baseline()
-                    .color(semi_black(0.6))
-                    .size(0.5);
-                let tr = text.measure_using(&BOLD_FONT);
-                let r = Rect::new(-1., tr.y, tr.right() + 1.03, tr.h);
-                let mut b = text.ui.builder(WHITE);
-                b.add(-1., tr.y);
-                b.add(r.right(), tr.y);
-                b.add(r.right() - tr.h / 1.9 * 0.4, tr.bottom());
-                b.add(-1., tr.bottom());
-                b.triangle(0, 1, 2);
-                b.triangle(0, 2, 3);
-                b.commit();
-
-                text.draw_using(&BOLD_FONT);
-            }
-=======
         tran(gl, (1. - ran(t, 0.1, 1.3)).powi(3));
         let r = draw_illustration(*self.illustration, -0.38, 0., 1., 1.2, WHITE);
         let slope = PARALLELOGRAM_SLOPE;
@@ -685,7 +377,6 @@
         gl.pop_model_matrix();
         if p <= 0. {
             self.btn_retry.set(ui, r);
->>>>>>> 0020dc45
         }
         clip_sector(ui, ct, sector_start, sector_start + center_angle, |ui| {
             ui.fill_rect(sr, (*self.illustration, sr));
@@ -695,54 +386,6 @@
             ui.fill_rect(sr, (*self.illustration, sr.feather(0.15)));
         });
 
-<<<<<<< HEAD
-        ui.alpha(pf, |ui| {
-            let s = 0.05;
-            let pad = 0.02;
-            let mw = 0.4;
-            let w = s * 2. + pad + ui.text(&self.player_name).size(0.6).measure().w.min(mw) + 0.02;
-            let r = Rect::new(-0.96, -top + 0.04, w, s * 2.);
-            ui.fill_path(&r.feather(0.01).rounded(s + 0.01), semi_black(0.6));
-            ui.fill_rect(Rect::new(r.x, r.y + s + 0.003, r.w + 0.01, 0.).nonuniform_feather(-0.01, 0.002), WHITE);
-            ui.avatar(r.x + s, r.y + s, s, t, Ok(Some(self.player.clone())));
-            let lf = r.x + s * 2. + pad;
-            ui.text(&self.player_name)
-                .pos(lf, r.y + s - 0.007)
-                .anchor(0., 1.)
-                .max_width(mw)
-                .size(0.6)
-                .draw();
-            ui.text(if let Some(new_rks) = self.update_state.as_ref().and_then(|it| it.new_rks) {
-                format!("{new_rks:.2}")
-            } else if let Some(rks) = &self.player_rks {
-                format!("{rks:.2}")
-            } else {
-                String::new()
-            })
-            .pos(lf, r.y + s + 0.008)
-            .size(0.4)
-            .color(semi_white(0.6))
-            .draw();
-        });
-
-        if !self.tr_start.is_nan() {
-            let p = ((t - self.tr_start) / 0.5).min(1.);
-            if p >= 1. {
-                self.tr_start = f32::NAN;
-            }
-            let p = 1. - (1. - p).powi(3);
-            let mut r = sr;
-            r.y -= r.h * (1. - p);
-            rect_shadow(r, 0.01, 0.5);
-            let (tex, alpha) = if self.next == 1 {
-                (&self.background, 0.3)
-            } else {
-                (&self.illustration, 0.55)
-            };
-            ui.fill_rect(r, (**tex, r));
-            ui.fill_rect(r, semi_black(alpha));
-        }
-=======
         tran(gl, p * 0.085);
         let r = Rect::new(1. + h * slope - w, top - dy - h, w, h);
         draw_parallelogram(r, None, c, true);
@@ -796,7 +439,6 @@
             .size(0.46)
             .color(color)
             .draw();
->>>>>>> 0020dc45
 
         Ok(())
     }
