--- conflicted
+++ resolved
@@ -45,11 +45,8 @@
     pub intro: String,
 
     pub hold_partial_cover: bool,
-<<<<<<< HEAD
     pub force_aspect_ratio: bool,
-=======
     pub note_uniform_scale: bool,
->>>>>>> c121bcad
 
     pub created: Option<DateTime<Utc>>,
     pub updated: Option<DateTime<Utc>>,
@@ -87,11 +84,8 @@
             intro: String::new(),
 
             hold_partial_cover: false,
-<<<<<<< HEAD
             force_aspect_ratio: false,
-=======
             note_uniform_scale: false,
->>>>>>> c121bcad
 
             created: None,
             updated: None,
