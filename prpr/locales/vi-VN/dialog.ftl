<<<<<<< HEAD
=======

>>>>>>> 79945170
notice = Thông báo
ok = OK
error = Lỗi
error-copy = sao chép lỗi
error-copied = Đã sao chép<|MERGE_RESOLUTION|>--- conflicted
+++ resolved
@@ -1,7 +1,4 @@
-<<<<<<< HEAD
-=======
 
->>>>>>> 79945170
 notice = Thông báo
 ok = OK
 error = Lỗi
