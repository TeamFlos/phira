--- conflicted
+++ resolved
@@ -1,9 +1,6 @@
 input = Nhập
 input-msg = Vui lòng nhập văn bản
 input-hint = Văn bản
-<<<<<<< HEAD
-=======
 
->>>>>>> 79945170
 read-file-failed = Không đọc được tệp tin
 pasted = Đã dán từ bảng tạm