<<<<<<< HEAD
=======

>>>>>>> 79945170
info-fail = Tải thông tin thất bại
invalid-chart = Biểu đồ không hợp lệ<|MERGE_RESOLUTION|>--- conflicted
+++ resolved
@@ -1,6 +1,3 @@
-<<<<<<< HEAD
-=======
 
->>>>>>> 79945170
 info-fail = Tải thông tin thất bại
 invalid-chart = Biểu đồ không hợp lệ