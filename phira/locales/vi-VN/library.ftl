--- conflicted
+++ resolved
@@ -1,7 +1,4 @@
-<<<<<<< HEAD
-=======
 
->>>>>>> 79945170
 local = Cục bộ
 popular = Phổ biến
 list-empty = Không có gì ở đây
