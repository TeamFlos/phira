
label = 設定

general = 通用
audio = 音訊
chart = 譜面
debug = 調試
about = 關於

item-lang = 語言
item-offline = 離線模式
item-offline-sub = 離線模式下無法上傳成績
item-mp = 多人遊戲
item-mp-sub = 啟用多人遊戲
item-mp-addr = 多人遊戲伺服器
item-mp-addr-sub = 伺服器地址，'主機位址:埠號'
item-mp-addr-invalid = 無效的伺服器地址
item-lowq = 低畫質模式
item-lowq-sub = 建議在畫面卡頓時啟用
item-insecure = 不安全模式
<<<<<<< HEAD
item-insecure-sub = 當無法使用在線功能時可嘗試該功能。這會使得你的連接不安全！
=======
item-insecure-sub = 當無法使用線上功能時可嘗試該功能。這會使得你的連線不安全！
>>>>>>> aa527f2b

item-adjust = 自動對齊時間
item-adjust-sub = 自動調整延遲以同步音樂和譜面
item-music = 音樂音量
item-sfx = 音效音量
item-bgm = BGM 音量
item-cali = 調整延遲

item-show-acc = 顯示實時準度
item-dc-pause = 雙擊暫停
item-dhint = 雙押提示
item-dhint-sub = 同時觸線的音符將會被高亮
item-opt = 激進優化
item-opt-sub = 採用激進的優化策略，提升性能但可能導致部分譜面顯示出錯
item-speed = 音符流速
item-note-size = 音符大小

item-chart-debug = 譜面調試
item-chart-debug-sub = 顯示判定線編號和朝向
item-touch-debug = 觸摸調試
item-touch-debug-sub = 遊玩過程中顯示觸摸點

load-cali-failed = 載入音訊失敗

about-content =
  Phira v{ $version }

  Phira 是一款玩法基於 Phigros 的非商業社區音樂遊戲，使用 Rust 開發。

  BiliBili 帳號：@Phira官方
  QQ 頻道：r48eajexth

  感謝以下玩家對我們的支持！（按字典序排序）
  -哎喂哟-, 114514opkl, 123165, 341819481, 43167364miku, AEsir, Afterglow, akuanoneko, amstlkqp, ApecY176, Arashi, Ark小周, Aromq, Atariter, Aurora., Avencess, Bigironpig, Bradish, brightquasar, buguwu, ccw., CH06E01, CQBZ, Dagehoo, DongZheng, dslzhz, Dumbledore防重复, Ehdiwhxishs, Enigma, evmb, Fall_Li_distance, flamo, Fly段某, Gentle Emperor, GR-17, GYuuLT, Hen77777Tai, hibikip3p, huahbas, huanle, humosu, icyfish, Jerry24, Jiangling, jike, Kaji Emperor, KevinJame1, KKZN, KQ_KongQi, KRYSGCJ, Kynovter, LemonKnife, Lh_39_master, Lighear, liminghao, Lin124, Lio_the_Fox, LJMSTKZF, lorac, luftsch1oss, Maedey, mancy, MaxJack, MGRB, Miku.official, Miska1123, MSSkn, NaiTaGQ, NananEbina, nanxiangx, NEROILY, NingNing0721, NoChoco, Nothu, NsdrfChkew, O-DouSan, obsession, pgwcm, Phira-一个随意废物, PopCatNya, QAQwhatever, QingF_青枫, qwer0160, QWQYuRin, rainbowbex, Ransen, Reeslith, Requiem, RinceTacroix, Rinorsi, Rpec, RUNFORFUNQAQ, sbcujbj, Sensant, Shaaadowsong, Sixi, sksks, Sky_Frozen, soppi, Tearout, Tesla T-T, Thunderlis, Tigerzzz, Tixbicg, Tony0703, Ulyssses, Wind_And_Sky, wjxwp, wszyj, WuJi, wylwktd, xiaoqian, xiaozhemu, XOO_cookie, Xr888, yang125, YMiiiiiii, YN呓凝, YT_XT, yulilizi, yyyyyylll, ZERO707, Zips, ほしの アイ, 一片普通的茶叶, 三月鸠, 不会玩音游的屑, 久往大魔王, 乙酸乙烯酯, 二货甜鱼, 傲丙初A1bcu, 冷光_Lumine, 华树邶, 四十四次日落, 城边的一朵云, 天启之云, 如月清风, 小懒max, 小鲁班, 幻枫落晨, 御坂13900号, 心兮可念, 悲伤很菜, 我永远喜欢爱莉希雅, 日暖随安, 早安起不早, 明晓破风, 易阳Easy_sun, 晨曜, 曲奇cookies, 望悅不是月, 林江恒, 柒柒柒柒, 梓川川川川川川, 欧皇本蝗, 残风, 洛尘sama, 灵晨没有准度, 炫金创创鹅, 甘城猫猫猫猫, 男德村村西张寡妇, 白衣炫五月, 老王, 芝士土拨鼠, 若笛, 荷叶鸭腿, 落弦winglow, 落痕luor, 逐潘, 邮疣铀, 银酱, 露西亚是我的, 飞驰的压路机, 骁龙750G
<|MERGE_RESOLUTION|>--- conflicted
+++ resolved
@@ -1,59 +1,55 @@
-
-label = 設定
-
-general = 通用
-audio = 音訊
-chart = 譜面
-debug = 調試
-about = 關於
-
-item-lang = 語言
-item-offline = 離線模式
-item-offline-sub = 離線模式下無法上傳成績
-item-mp = 多人遊戲
-item-mp-sub = 啟用多人遊戲
-item-mp-addr = 多人遊戲伺服器
-item-mp-addr-sub = 伺服器地址，'主機位址:埠號'
-item-mp-addr-invalid = 無效的伺服器地址
-item-lowq = 低畫質模式
-item-lowq-sub = 建議在畫面卡頓時啟用
-item-insecure = 不安全模式
-<<<<<<< HEAD
-item-insecure-sub = 當無法使用在線功能時可嘗試該功能。這會使得你的連接不安全！
-=======
-item-insecure-sub = 當無法使用線上功能時可嘗試該功能。這會使得你的連線不安全！
->>>>>>> aa527f2b
-
-item-adjust = 自動對齊時間
-item-adjust-sub = 自動調整延遲以同步音樂和譜面
-item-music = 音樂音量
-item-sfx = 音效音量
-item-bgm = BGM 音量
-item-cali = 調整延遲
-
-item-show-acc = 顯示實時準度
-item-dc-pause = 雙擊暫停
-item-dhint = 雙押提示
-item-dhint-sub = 同時觸線的音符將會被高亮
-item-opt = 激進優化
-item-opt-sub = 採用激進的優化策略，提升性能但可能導致部分譜面顯示出錯
-item-speed = 音符流速
-item-note-size = 音符大小
-
-item-chart-debug = 譜面調試
-item-chart-debug-sub = 顯示判定線編號和朝向
-item-touch-debug = 觸摸調試
-item-touch-debug-sub = 遊玩過程中顯示觸摸點
-
-load-cali-failed = 載入音訊失敗
-
-about-content =
-  Phira v{ $version }
-
-  Phira 是一款玩法基於 Phigros 的非商業社區音樂遊戲，使用 Rust 開發。
-
-  BiliBili 帳號：@Phira官方
-  QQ 頻道：r48eajexth
-
-  感謝以下玩家對我們的支持！（按字典序排序）
-  -哎喂哟-, 114514opkl, 123165, 341819481, 43167364miku, AEsir, Afterglow, akuanoneko, amstlkqp, ApecY176, Arashi, Ark小周, Aromq, Atariter, Aurora., Avencess, Bigironpig, Bradish, brightquasar, buguwu, ccw., CH06E01, CQBZ, Dagehoo, DongZheng, dslzhz, Dumbledore防重复, Ehdiwhxishs, Enigma, evmb, Fall_Li_distance, flamo, Fly段某, Gentle Emperor, GR-17, GYuuLT, Hen77777Tai, hibikip3p, huahbas, huanle, humosu, icyfish, Jerry24, Jiangling, jike, Kaji Emperor, KevinJame1, KKZN, KQ_KongQi, KRYSGCJ, Kynovter, LemonKnife, Lh_39_master, Lighear, liminghao, Lin124, Lio_the_Fox, LJMSTKZF, lorac, luftsch1oss, Maedey, mancy, MaxJack, MGRB, Miku.official, Miska1123, MSSkn, NaiTaGQ, NananEbina, nanxiangx, NEROILY, NingNing0721, NoChoco, Nothu, NsdrfChkew, O-DouSan, obsession, pgwcm, Phira-一个随意废物, PopCatNya, QAQwhatever, QingF_青枫, qwer0160, QWQYuRin, rainbowbex, Ransen, Reeslith, Requiem, RinceTacroix, Rinorsi, Rpec, RUNFORFUNQAQ, sbcujbj, Sensant, Shaaadowsong, Sixi, sksks, Sky_Frozen, soppi, Tearout, Tesla T-T, Thunderlis, Tigerzzz, Tixbicg, Tony0703, Ulyssses, Wind_And_Sky, wjxwp, wszyj, WuJi, wylwktd, xiaoqian, xiaozhemu, XOO_cookie, Xr888, yang125, YMiiiiiii, YN呓凝, YT_XT, yulilizi, yyyyyylll, ZERO707, Zips, ほしの アイ, 一片普通的茶叶, 三月鸠, 不会玩音游的屑, 久往大魔王, 乙酸乙烯酯, 二货甜鱼, 傲丙初A1bcu, 冷光_Lumine, 华树邶, 四十四次日落, 城边的一朵云, 天启之云, 如月清风, 小懒max, 小鲁班, 幻枫落晨, 御坂13900号, 心兮可念, 悲伤很菜, 我永远喜欢爱莉希雅, 日暖随安, 早安起不早, 明晓破风, 易阳Easy_sun, 晨曜, 曲奇cookies, 望悅不是月, 林江恒, 柒柒柒柒, 梓川川川川川川, 欧皇本蝗, 残风, 洛尘sama, 灵晨没有准度, 炫金创创鹅, 甘城猫猫猫猫, 男德村村西张寡妇, 白衣炫五月, 老王, 芝士土拨鼠, 若笛, 荷叶鸭腿, 落弦winglow, 落痕luor, 逐潘, 邮疣铀, 银酱, 露西亚是我的, 飞驰的压路机, 骁龙750G
+
+label = 設定
+
+general = 通用
+audio = 音訊
+chart = 譜面
+debug = 調試
+about = 關於
+
+item-lang = 語言
+item-offline = 離線模式
+item-offline-sub = 離線模式下無法上傳成績
+item-mp = 多人遊戲
+item-mp-sub = 啟用多人遊戲
+item-mp-addr = 多人遊戲伺服器
+item-mp-addr-sub = 伺服器地址，'主機位址:埠號'
+item-mp-addr-invalid = 無效的伺服器地址
+item-lowq = 低畫質模式
+item-lowq-sub = 建議在畫面卡頓時啟用
+item-insecure = 不安全模式
+item-insecure-sub = 當無法使用線上功能時可嘗試該功能。這會使得你的連線不安全！
+
+item-adjust = 自動對齊時間
+item-adjust-sub = 自動調整延遲以同步音樂和譜面
+item-music = 音樂音量
+item-sfx = 音效音量
+item-bgm = BGM 音量
+item-cali = 調整延遲
+
+item-show-acc = 顯示實時準度
+item-dc-pause = 雙擊暫停
+item-dhint = 雙押提示
+item-dhint-sub = 同時觸線的音符將會被高亮
+item-opt = 激進優化
+item-opt-sub = 採用激進的優化策略，提升性能但可能導致部分譜面顯示出錯
+item-speed = 音符流速
+item-note-size = 音符大小
+
+item-chart-debug = 譜面調試
+item-chart-debug-sub = 顯示判定線編號和朝向
+item-touch-debug = 觸摸調試
+item-touch-debug-sub = 遊玩過程中顯示觸摸點
+
+load-cali-failed = 載入音訊失敗
+
+about-content =
+  Phira v{ $version }
+
+  Phira 是一款玩法基於 Phigros 的非商業社區音樂遊戲，使用 Rust 開發。
+
+  BiliBili 帳號：@Phira官方
+  QQ 頻道：r48eajexth
+
+  感謝以下玩家對我們的支持！（按字典序排序）
+  -哎喂哟-, 114514opkl, 123165, 341819481, 43167364miku, AEsir, Afterglow, akuanoneko, amstlkqp, ApecY176, Arashi, Ark小周, Aromq, Atariter, Aurora., Avencess, Bigironpig, Bradish, brightquasar, buguwu, ccw., CH06E01, CQBZ, Dagehoo, DongZheng, dslzhz, Dumbledore防重复, Ehdiwhxishs, Enigma, evmb, Fall_Li_distance, flamo, Fly段某, Gentle Emperor, GR-17, GYuuLT, Hen77777Tai, hibikip3p, huahbas, huanle, humosu, icyfish, Jerry24, Jiangling, jike, Kaji Emperor, KevinJame1, KKZN, KQ_KongQi, KRYSGCJ, Kynovter, LemonKnife, Lh_39_master, Lighear, liminghao, Lin124, Lio_the_Fox, LJMSTKZF, lorac, luftsch1oss, Maedey, mancy, MaxJack, MGRB, Miku.official, Miska1123, MSSkn, NaiTaGQ, NananEbina, nanxiangx, NEROILY, NingNing0721, NoChoco, Nothu, NsdrfChkew, O-DouSan, obsession, pgwcm, Phira-一个随意废物, PopCatNya, QAQwhatever, QingF_青枫, qwer0160, QWQYuRin, rainbowbex, Ransen, Reeslith, Requiem, RinceTacroix, Rinorsi, Rpec, RUNFORFUNQAQ, sbcujbj, Sensant, Shaaadowsong, Sixi, sksks, Sky_Frozen, soppi, Tearout, Tesla T-T, Thunderlis, Tigerzzz, Tixbicg, Tony0703, Ulyssses, Wind_And_Sky, wjxwp, wszyj, WuJi, wylwktd, xiaoqian, xiaozhemu, XOO_cookie, Xr888, yang125, YMiiiiiii, YN呓凝, YT_XT, yulilizi, yyyyyylll, ZERO707, Zips, ほしの アイ, 一片普通的茶叶, 三月鸠, 不会玩音游的屑, 久往大魔王, 乙酸乙烯酯, 二货甜鱼, 傲丙初A1bcu, 冷光_Lumine, 华树邶, 四十四次日落, 城边的一朵云, 天启之云, 如月清风, 小懒max, 小鲁班, 幻枫落晨, 御坂13900号, 心兮可念, 悲伤很菜, 我永远喜欢爱莉希雅, 日暖随安, 早安起不早, 明晓破风, 易阳Easy_sun, 晨曜, 曲奇cookies, 望悅不是月, 林江恒, 柒柒柒柒, 梓川川川川川川, 欧皇本蝗, 残风, 洛尘sama, 灵晨没有准度, 炫金创创鹅, 甘城猫猫猫猫, 男德村村西张寡妇, 白衣炫五月, 老王, 芝士土拨鼠, 若笛, 荷叶鸭腿, 落弦winglow, 落痕luor, 逐潘, 邮疣铀, 银酱, 露西亚是我的, 飞驰的压路机, 骁龙750G