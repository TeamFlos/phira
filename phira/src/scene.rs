prpr::tl_file!("import" itl);

mod chart_order;
pub use chart_order::{ChartOrder, ORDERS};

mod chapter;
pub use chapter::ChapterScene;

pub(crate) mod event;
pub use event::EventScene;

mod main;
pub use main::{MainScene, BGM_VOLUME_UPDATED, MP_PANEL};

mod song;
pub use song::{Downloading, SongScene, RECORD_ID};

mod unlock;
pub use unlock::UnlockScene;

mod profile;
pub use profile::ProfileScene;

use crate::{client::UserManager, data::LocalChart, dir, get_data, get_data_mut, page::Fader, save_data};
use anyhow::{bail, Context, Result};
use async_trait::async_trait;
use once_cell::sync::Lazy;
use prpr::{
    config::Mods,
    core::{BOLD_FONT, PGR_FONT},
    ext::{open_url, semi_white, unzip_into, RectExt, SafeTexture},
    fs::{self, FileSystem},
    info::ChartInfo,
    ui::{Dialog, RectButton, Scroll, Scroller, Ui},
};
use std::{
    any::Any,
    cell::RefCell,
    fs::File,
    io::{BufReader, Write},
    path::{Path, PathBuf},
    sync::{
        atomic::{AtomicBool, Ordering},
        Arc, Mutex,
    },
};
use uuid::Uuid;

thread_local! {
    pub static TEX_BACKGROUND: RefCell<Option<SafeTexture>> = RefCell::new(None);
    pub static TEX_ICON_BACK: RefCell<Option<SafeTexture>> = RefCell::new(None);
}

pub static ASSET_CHART_INFO: Lazy<Mutex<Option<ChartInfo>>> = Lazy::new(Mutex::default);

#[derive(Clone)]
pub struct AssetsChartFileSystem(pub String, pub String);

#[async_trait]
impl FileSystem for AssetsChartFileSystem {
    async fn load_file(&mut self, path: &str) -> Result<Vec<u8>> {
        if path == ":info" {
            return Ok(serde_yaml::to_string(&ASSET_CHART_INFO.lock().unwrap().clone())?.into_bytes());
        }
        #[cfg(feature = "closed")]
        {
            use crate::load_res;
            if path == ":music" {
                return Ok(load_res(&format!("res/song/{}/music", self.0)).await);
            }
            if path == ":illu" {
                return Ok(load_res(&format!("res/song/{}/cover", self.0)).await);
            }
            if path == ":chart" {
                return Ok(load_res(&format!("res/song/{}/{}", self.0, self.1)).await);
            }
        }
        bail!("not found");
    }

    async fn exists(&mut self, _path: &str) -> Result<bool> {
        Ok(false)
    }

    fn list_root(&self) -> Result<Vec<String>> {
        Ok(Vec::new())
    }

    fn clone_box(&self) -> Box<dyn FileSystem> {
        Box::new(self.clone())
    }

    fn as_any(&mut self) -> &mut dyn Any {
        self
    }
}

pub fn fs_from_path(path: &str) -> Result<Box<dyn FileSystem + Send + Sync + 'static>> {
    if let Some(name) = path.strip_prefix(':') {
        let (name, diff) = name.split_once(':').unwrap();
        Ok(Box::new(AssetsChartFileSystem(name.to_owned(), diff.to_owned())))
    } else {
        fs::fs_from_file(Path::new(&format!("{}/{path}", dir::charts()?)))
    }
}

pub fn confirm_dialog(title: impl Into<String>, content: impl Into<String>, res: Arc<AtomicBool>) {
    Dialog::plain(title.into(), content.into())
        .buttons(vec![ttl!("cancel").into_owned(), ttl!("confirm").into_owned()])
        .listener(move |id| {
            if id == 1 {
                res.store(true, Ordering::SeqCst);
            }
            false
        })
        .show();
}

<<<<<<< HEAD
pub fn check_read_tos_and_policy(change_just_accepted: bool) -> bool {
    if get_data().read_tos_and_policy_version.is_some() {
=======
pub fn check_read_tos_and_policy() -> bool {
    if get_data().read_tos_and_policy {
>>>>>>> 5bd86165
        return true;
    }

    let mut opened = false;
    Dialog::plain(ttl!("tos-and-policy"), ttl!("tos-and-policy-desc"))
        .buttons(vec![ttl!("tos-deny").into_owned(), ttl!("tos-accept").into_owned()])
        .listener(move |pos| match pos {
            -2 => {
                opened = true;
                open_url("https://phira.moe/terms-of-use").unwrap();
                true
            }
<<<<<<< HEAD
            *tos_task = None;
        }
    }
    drop(tos_task);
    if let (Some(tos_policy), Some(version)) = (TOS_AND_POLICY.get(), TOS_AND_POLICY_VERSION.get()) {
        Dialog::plain(ttl!("tos-and-policy"), ttl!("tos-and-policy-desc") + "\n\n" + tos_policy.as_str())
            .buttons(vec![ttl!("tos-deny").into_owned(), ttl!("tos-accept").into_owned()])
            .listener(move |pos| match pos {
                -2 | -1 => true,
                0 => {
                    show_message(ttl!("warn-deny-tos-policy")).warn();
                    false
                }
                1 => {
                    get_data_mut().read_tos_and_policy_version = Some(version.clone());
                    let _ = save_data();
                    if change_just_accepted {
                        *JUST_ACCEPTED_TOS.lock().unwrap() = true;
                    }
                    false
=======
            -1 => true,
            0 => false,
            1 => {
                if !opened {
                    opened = true;
                    open_url("https://phira.moe/terms-of-use").unwrap();
                    return true;
>>>>>>> 5bd86165
                }
                get_data_mut().read_tos_and_policy = true;
                let _ = save_data();
                false
            }
            _ => unreachable!(),
        })
        .show();

    false
}

#[inline]
pub fn confirm_delete(res: Arc<AtomicBool>) {
    confirm_dialog(ttl!("del-confirm"), ttl!("del-confirm-content"), res)
}

pub fn gen_custom_dir() -> Result<(PathBuf, Uuid)> {
    let dir = dir::custom_charts()?;
    let dir = Path::new(&dir);
    let mut id = Uuid::new_v4();
    while dir.join(&id.to_string()).exists() {
        id = Uuid::new_v4();
    }
    let dir = dir.join(id.to_string());
    std::fs::create_dir(&dir)?;

    Ok((dir, id))
}

pub async fn import_chart_to(dir: &Path, id: Uuid, path: String) -> Result<LocalChart> {
    let path = Path::new(&path);
    if !path.exists() || !path.is_file() {
        bail!("not a file");
    }
    let dir = prpr::dir::Dir::new(dir)?;
    unzip_into(BufReader::new(File::open(path)?), &dir, true)?;
    let local_path = format!("custom/{id}");
    let mut fs = fs_from_path(&local_path)?;
    let mut info = fs::load_info(fs.as_mut()).await.with_context(|| itl!("info-fail"))?;
    fs::fix_info(fs.as_mut(), &mut info).await.with_context(|| itl!("invalid-chart"))?;
    dir.create("info.yml")?.write_all(serde_yaml::to_string(&info)?.as_bytes())?;
    Ok(LocalChart {
        info: info.into(),
        local_path,
        record: None,
        mods: Mods::default(),
        played_unlock: false,
    })
}

pub async fn import_chart(path: String) -> Result<LocalChart> {
    let (dir, id) = gen_custom_dir()?;
    match import_chart_to(&dir, id, path).await {
        Err(err) => {
            std::fs::remove_dir_all(dir)?;
            Err(err)
        }
        Ok(val) => Ok(val),
    }
}

pub struct LdbDisplayItem<'a> {
    pub player_id: i32,
    pub rank: u32,
    pub score: String,
    pub alt: Option<String>,
    pub btn: &'a mut RectButton,
}

pub fn render_ldb<'a>(
    ui: &mut Ui,
    title: &str,
    w: f32,
    rt: f32,
    scroll: &mut Scroll,
    fader: &mut Fader,
    icon_user: &SafeTexture,
    iter: Option<impl Iterator<Item = LdbDisplayItem<'a>>>,
) {
    use macroquad::prelude::*;

    let pad = 0.03;
    let width = w - pad;
    ui.dy(0.01);
    let r = ui.text(title).size(0.9).draw_using(&BOLD_FONT);
    ui.dy(r.h + 0.05);
    let sh = ui.top * 2. - r.h - 0.08;
    let Some(iter) = iter else {
        ui.loading(width / 2., sh / 2., rt, WHITE, ());
        return;
    };
    let off = scroll.y_scroller.offset;
    scroll.size((width, sh));
    scroll.render(ui, |ui| {
        render_release_to_refresh(ui, width / 2., off);
        let s = 0.14;
        let mut h = 0.;
        ui.dx(0.02);
        fader.reset();
        let me = get_data().me.as_ref().map(|it| it.id);
        fader.for_sub(|f| {
            for item in iter {
                f.render(ui, rt, |ui| {
                    if me == Some(item.player_id) {
                        ui.fill_path(&Rect::new(-0.02, 0., width, s).feather(-0.01).rounded(0.02), ui.background());
                    }
                    let r = s / 2. - 0.02;
                    ui.text(format!("#{}", item.rank))
                        .pos((0.18 - r) / 2., s / 2.)
                        .anchor(0.5, 0.5)
                        .no_baseline()
                        .size(0.52)
                        .draw_using(&PGR_FONT);
                    let ct = (0.18, s / 2.);
                    ui.avatar(ct.0, ct.1, r, rt, UserManager::opt_avatar(item.player_id, icon_user));
                    item.btn.set(ui, Rect::new(ct.0 - r, ct.1 - r, r * 2., r * 2.));
                    let mut rt = width - 0.04;
                    if let Some(alt) = item.alt {
                        let r = ui
                            .text(alt)
                            .pos(rt, s / 2.)
                            .anchor(1., 0.5)
                            .no_baseline()
                            .size(0.4)
                            .color(semi_white(0.6))
                            .draw_using(&BOLD_FONT);
                        rt -= r.w + 0.01;
                    } else {
                        rt -= 0.01;
                    }
                    let r = ui
                        .text(item.score)
                        .pos(rt, s / 2.)
                        .anchor(1., 0.5)
                        .no_baseline()
                        .size(0.6)
                        .draw_using(&PGR_FONT);
                    rt -= r.w + 0.03;
                    let lt = 0.25;
                    if let Some((name, color)) = UserManager::name_and_color(item.player_id) {
                        ui.text(name)
                            .pos(lt, s / 2.)
                            .anchor(0., 0.5)
                            .no_baseline()
                            .max_width(rt - lt - 0.01)
                            .size(0.5)
                            .color(color)
                            .draw();
                    }
                });
                ui.dy(s);
                h += s;
            }
        });
        (width, h)
    });
}

pub fn render_release_to_refresh(ui: &mut Ui, cx: f32, off: f32) {
    let p = (-off / Scroller::EXTEND).clamp(0., 1.);
    ui.text(ttl!("release-to-refresh"))
        .pos(cx, -0.2 + p * 0.07)
        .anchor(0.5, 0.)
        .size(0.8)
        .color(semi_white(p * 0.8))
        .draw();
}<|MERGE_RESOLUTION|>--- conflicted
+++ resolved
@@ -116,13 +116,10 @@
         .show();
 }
 
-<<<<<<< HEAD
+
 pub fn check_read_tos_and_policy(change_just_accepted: bool) -> bool {
     if get_data().read_tos_and_policy_version.is_some() {
-=======
-pub fn check_read_tos_and_policy() -> bool {
-    if get_data().read_tos_and_policy {
->>>>>>> 5bd86165
+
         return true;
     }
 
@@ -135,7 +132,6 @@
                 open_url("https://phira.moe/terms-of-use").unwrap();
                 true
             }
-<<<<<<< HEAD
             *tos_task = None;
         }
     }
@@ -156,15 +152,6 @@
                         *JUST_ACCEPTED_TOS.lock().unwrap() = true;
                     }
                     false
-=======
-            -1 => true,
-            0 => false,
-            1 => {
-                if !opened {
-                    opened = true;
-                    open_url("https://phira.moe/terms-of-use").unwrap();
-                    return true;
->>>>>>> 5bd86165
                 }
                 get_data_mut().read_tos_and_policy = true;
                 let _ = save_data();
