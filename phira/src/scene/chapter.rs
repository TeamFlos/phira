prpr_l10n::tl_file!("chapter");

use crate::{
    anim::Anim,
    data::BriefChartInfo,
    dir,
    icons::Icons,
    load_res_tex,
    page::{ChartItem, ChartType, Illustration, SFader},
    resource::rtl,
};
use anyhow::Result;
use macroquad::prelude::*;
use prpr::{
    config::Mods,
    core::BOLD_FONT,
    ext::{semi_black, semi_white, RectExt, SafeTexture},
    info::ChartInfo,
    scene::{NextScene, Scene},
    time::TimeManager,
    ui::{button_hit, DRectButton, RectButton, Scroll, Ui},
};
use serde::Deserialize;
use std::{borrow::Cow, sync::Arc};
use tap::Tap;

use super::{SongScene, ASSET_CHART_INFO};

#[repr(usize)]
#[derive(Clone, Copy)]
enum Difficulty {
    Easy,
    Hard,
    Extreme,
}
impl Difficulty {
    pub fn name(&self) -> Cow<'static, str> {
        match self {
            Self::Easy => tl!("diff-easy"),
            Self::Hard => tl!("diff-hard"),
            Self::Extreme => tl!("diff-extreme"),
        }
    }

    pub fn color(&self) -> Color {
        Color::from_hex(match self {
            Self::Easy => 0xff16a34a,
            Self::Hard => 0xfff97316,
            Self::Extreme => 0xffdc2626,
        })
    }
}

#[derive(Deserialize)]
struct LevelInfo {
    level: String,
    charter: String,
    difficulty: f32,
}

#[derive(Deserialize)]
struct SongInfo {
    name: String,
    intro: String,
    composer: String,
    illustrator: String,
    levels: Vec<LevelInfo>,
}

struct ChartInstance {
    id: String,
    info: SongInfo,
    illu: SafeTexture,
    btn: DRectButton,
}

pub struct ChapterScene {
    id: String,

    icons: Arc<Icons>,
    rank_icons: [SafeTexture; 8],
    cover: SafeTexture,

    btn_back: RectButton,

    next_scene: Option<NextScene>,

    first_in: bool,

    diff: Difficulty,
    diff_btn: DRectButton,
    diff_btn_color: Anim<Color>,

    sf: SFader,

    scroll: Scroll,
    charts: Vec<ChartInstance>,
}

impl ChapterScene {
    const WIDTH: f32 = 0.5;
    const HEIGHT: f32 = 0.3;
    const PAD: f32 = 0.05;

    pub async fn new(id: String, icons: Arc<Icons>, rank_icons: [SafeTexture; 8], cover: SafeTexture) -> Result<Self> {
        let songs = match id.as_str() {
            "c1" => vec!["snow", "jumping23"],
            _ => vec![],
        };
        let mut charts = Vec::with_capacity(songs.capacity());
        for song in songs {
            let info = serde_yaml::from_slice(&load_file(&format!("res/song/{song}/info.yml")).await?)?;
            let illu = load_res_tex(&format!("res/song/{song}/cover")).await;
            charts.push(ChartInstance {
                id: song.to_owned(),
                info,
                illu,
                btn: DRectButton::new(),
            });
        }
        Ok(Self {
            id,

            icons,
            rank_icons,
            cover,
            btn_back: RectButton::new(),

            next_scene: None,

            first_in: true,

            diff: Difficulty::Hard,
            diff_btn: DRectButton::new(),
            diff_btn_color: Anim::new(Difficulty::Hard.color()),

            sf: SFader::new(),

            scroll: Scroll::new().tap_mut(|it| it.y_scroller.step = Self::HEIGHT + Self::PAD),
            charts,
        })
    }
}

impl Scene for ChapterScene {
    fn enter(&mut self, tm: &mut TimeManager, _target: Option<RenderTarget>) -> Result<()> {
        if self.first_in {
            self.first_in = false;
            tm.reset();
        }
        Ok(())
    }

    fn touch(&mut self, tm: &mut TimeManager, touch: &Touch) -> Result<bool> {
        let t = tm.now() as f32;
        if self.btn_back.touch(touch) {
            button_hit();
            self.next_scene = Some(NextScene::Pop);
            return Ok(true);
        }
        if self.diff_btn.touch(touch, t) {
            button_hit();
            self.diff = match self.diff {
                Difficulty::Easy => Difficulty::Hard,
                Difficulty::Hard => Difficulty::Extreme,
                Difficulty::Extreme => Difficulty::Easy,
            };
            self.diff_btn_color.goto(self.diff.color(), t, 0.4);
            return Ok(true);
        }
        if self.scroll.touch(touch, t) {
            return Ok(true);
        }
        for chart in &mut self.charts {
            if chart.btn.touch(touch, t) {
                button_hit();
                let info = &chart.info;
                let level = &info.levels[self.diff as usize];
                let local_path = format!(
                    ":{}:{}",
                    chart.id,
                    match self.diff {
                        Difficulty::Easy => "ez",
                        Difficulty::Hard => "hd",
                        Difficulty::Extreme => "ex",
                    }
                );
                let item = ChartItem {
                    info: BriefChartInfo {
                        id: None,
                        uploader: None,
                        name: info.name.clone(),
                        level: level.level.clone(),
                        difficulty: level.difficulty,
                        intro: info.intro.clone(),
                        charter: level.charter.clone(),
                        composer: info.composer.clone(),
                        illustrator: info.illustrator.clone(),
                        created: None,
                        updated: None,
                        chart_updated: None,
                        has_unlock: false,
                    },
                    illu: Illustration::from_done(chart.illu.clone()),
                    local_path: Some(local_path.clone()),
                    chart_type: ChartType::Integrated,
                };
                let info = &item.info;
                let dir = format!("{}/{}", dir::charts()?, item.local_path.as_ref().unwrap().replace(':', "_"));
                let path = std::path::Path::new(&dir);
                if !path.exists() {
                    std::fs::create_dir_all(path)?;
                }
                let dir = prpr::dir::Dir::new(dir)?;
                *ASSET_CHART_INFO.lock().unwrap() = Some(ChartInfo {
                    id: None,
                    uploader: None,

                    name: info.name.clone(),
                    difficulty: info.difficulty,
                    level: info.level.clone(),
                    charter: info.charter.clone(),
                    composer: info.composer.clone(),
                    illustrator: info.illustrator.clone(),

                    chart: ":chart".to_owned(),
                    format: None,
                    music: ":music".to_owned(),
                    illustration: ":illu".to_owned(),
                    unlock_video: None,

                    preview_start: 0.,
                    preview_end: None,
                    aspect_ratio: 16. / 9.,
                    background_dim: 0.6,
                    line_length: 6.,
                    offset: dir
                        .read("offset")
                        .map(|d| {
                            f32::from_be_bytes(
                                d.get(0..4)
                                    .map(|first4| {
                                        let mut result = <[u8; 4]>::default();
                                        result.copy_from_slice(first4);
                                        result
                                    })
                                    .unwrap_or_default(),
                            )
                        })
                        .unwrap_or_default(),
                    tip: None,
                    tags: Vec::new(),

                    intro: info.intro.clone(),

                    hold_partial_cover: true,
<<<<<<< HEAD
                    force_aspect_ratio: false,
=======
                    note_uniform_scale: false,
>>>>>>> c121bcad

                    created: None,
                    updated: None,
                    chart_updated: None,
                });
                self.sf
                    .goto(t, SongScene::new(item, Some(local_path), Arc::clone(&self.icons), self.rank_icons.clone(), Mods::empty()));
                return Ok(true);
            }
        }
        Ok(false)
    }

    fn update(&mut self, tm: &mut TimeManager) -> Result<()> {
        let t = tm.now() as f32;
        self.scroll.update(t);
        Ok(())
    }

    fn render(&mut self, tm: &mut TimeManager, ui: &mut Ui) -> Result<()> {
        set_camera(&ui.camera());
        let t = tm.now() as f32;

        let r = ui.screen_rect();
        ui.fill_rect(r, (*self.cover, r));
        ui.fill_rect(r, semi_black(0.3));
        let r = ui.back_rect();
        ui.fill_rect(r, (*self.icons.back, r));
        self.btn_back.set(ui, r);

        use crate::resource::L10N_LOCAL;

        let title = rtl!(format!("chap-{}", self.id)).into_owned();
        let intro = rtl!(format!("chap-{}-intro", self.id));

        let p = (t / 0.4).min(1.);
        let p = 1. - (1. - p).powi(3);

        let r = Rect::new(-0.83, -0.35, 0.6, 0.12);
        ui.scissor(r, |ui| {
            ui.text(title).pos(r.x, r.y + (1. - p) * 0.1).size(1.4).draw_using(&BOLD_FONT);
        });
        ui.text(intro)
            .pos(r.x, r.bottom() + 0.02)
            .size(0.44)
            .max_width(0.74)
            .multiline()
            .color(semi_white(p))
            .draw();

        let r = Rect::new(r.x, 0.3, 0.24, 0.1);
        self.diff_btn.render_shadow(ui, r, t, |ui, path| {
            let ct = r.center();
            ui.fill_path(&path, self.diff_btn_color.now(t));
            ui.text(self.diff.name())
                .pos(ct.x, ct.y)
                .anchor(0.5, 0.5)
                .no_baseline()
                .size(0.6)
                .draw_using(&BOLD_FONT);
        });

        let r = Rect::new(0.2, -ui.top, 0.6, ui.top * 2.);
        self.scroll.size((r.w, r.h));
        ui.scope(|ui| {
            ui.dx(r.x);
            ui.dy(r.y);
            self.scroll.render(ui, |ui| {
                ui.dx(r.w / 2.);
                ui.dy(ui.top);
                let mut y = 0.;
                let step = Self::HEIGHT + Self::PAD;
                for chart in &mut self.charts {
                    let r = Rect::new(-Self::WIDTH / 2., y - Self::HEIGHT / 2., Self::WIDTH, Self::HEIGHT);
                    chart.btn.render_shadow(ui, r, t, |ui, path| {
                        ui.fill_path(&path, (*chart.illu, r));
                        ui.fill_path(&path, semi_black(0.4));
                        let mut t = ui
                            .text(&chart.info.levels[self.diff as usize].level)
                            .pos(r.right() - 0.016, r.y + 0.016)
                            .max_width(r.w * 2. / 3.)
                            .anchor(1., 0.)
                            .size(0.52)
                            .color(WHITE);
                        let ms = t.measure();
                        t.ui.fill_path(&ms.feather(0.008).rounded(0.01), Color { a: 0.7, ..t.ui.background() });
                        t.draw();

                        ui.text(&chart.info.name)
                            .pos(r.x + 0.01, r.bottom() - 0.02)
                            .max_width(r.w)
                            .anchor(0., 1.)
                            .size(0.6)
                            .color(WHITE)
                            .draw();
                    });
                    y += step;
                }

                (Self::WIDTH, step * (self.charts.len() - 1) as f32 + ui.top * 2.)
            });
        });

        self.sf.render(ui, t);

        Ok(())
    }

    fn next_scene(&mut self, tm: &mut TimeManager) -> NextScene {
        self.next_scene.take().or_else(|| self.sf.next_scene(tm.now() as f32)).unwrap_or_default()
    }
}<|MERGE_RESOLUTION|>--- conflicted
+++ resolved
@@ -254,11 +254,8 @@
                     intro: info.intro.clone(),
 
                     hold_partial_cover: true,
-<<<<<<< HEAD
                     force_aspect_ratio: false,
-=======
                     note_uniform_scale: false,
->>>>>>> c121bcad
 
                     created: None,
                     updated: None,
