[package]
name = "phira"
version.workspace = true
edition.workspace = true
license.workspace = true

[lib]
crate-type = ["lib", "cdylib"]

[features]
closed = ["prpr/closed"]
video = ["prpr/video"]
chat = []
aa = []
event_debug = []

[dependencies]
anyhow = "1.0"
arc-swap = "1.7.1"
base64 = "0.22.1"
bitflags = "2.9.1"
bytes = "1.10.1"
cacache = { version = "13.1.0", default-features = false, features = [
    "tokio-runtime",
] }
chrono = { version = "0.4.41", features = ["serde"] }
futures-util = "0.3.31"
hex = "0.4.3"
image = { version = "0.25.6", default-features = false, features = [
    "bmp",
    "gif",
    "jpeg",
    "png",
    "rayon",
    "webp",
] }
lru = "0.14.0"
lyon = "*"
macroquad = { git = "https://github.com/Mivik/prpr-macroquad", default-features = false }
nalgebra = "*"
once_cell = "*"
pollster = "0.4.0"
prpr = { path = "../prpr", features = ["log"], default-features = false }
prpr-l10n = { path = "../prpr-l10n" }
rand = "0.8.5"
regex = "1.11.1"
reqwest = { version = "0.12.19", default-features = false, features = [
    "json",
    "stream",
    "gzip",
    "charset",
    "http2",
    "system-proxy",
    "rustls-tls",
] }
serde = { version = "*", features = ["derive"] }
serde_json = "*"
serde_yaml = "0.9.34"
sha2 = "*"
smallvec = "1.15.1"
tap = "1.0.1"
tempfile = "3.20.0"
tokio = { workspace = true, features = ["rt-multi-thread", "sync"] }
tracing = "0.1.41"
walkdir = "2.5.0"
zip = "4.0.0"
zstd = "0.13"

phira-mp-client = { git = "https://github.com/TeamFlos/phira-mp" }
phira-mp-common = { git = "https://github.com/TeamFlos/phira-mp" }
uuid = { version = "1.17.0", features = ["v4"] }
logos = "0.15.0"
semver = { version = "1.0.26", features = ["serde"] }
async-trait = "0.1.88"
bytesize = "2.0.1"

[target.'cfg(target_os = "android")'.dependencies]
ndk-sys = "0.2"
ndk-context = "0.1"
sasa = { git = "https://github.com/Mivik/sasa", default-features = false, features = [
    "oboe",
] }

[target.'cfg(not(target_os = "android"))'.dependencies]
sasa = { git = "https://github.com/Mivik/sasa" }

[target.'cfg(target_os = "ios")'.dependencies]
objc = "*"
objc-foundation = "*"

[build-dependencies]
dotenv-build = "0.1"

[dev-dependencies]
<<<<<<< HEAD
fluent = "0.16.0"
fluent-syntax = "0.11.0"
=======
fluent = "0.17.0"
fluent-syntax = "0.12.0"
>>>>>>> ce6e4d5a
<|MERGE_RESOLUTION|>--- conflicted
+++ resolved
@@ -92,10 +92,5 @@
 dotenv-build = "0.1"
 
 [dev-dependencies]
-<<<<<<< HEAD
-fluent = "0.16.0"
-fluent-syntax = "0.11.0"
-=======
 fluent = "0.17.0"
-fluent-syntax = "0.12.0"
->>>>>>> ce6e4d5a
+fluent-syntax = "0.12.0"